//
//  MessagePostingOperation.swift
//
//  Created by Andrey K. on 19/07/16.
//
//

import UIKit
import CoreData

class MessagePostingOperation: Operation {
	let context: NSManagedObjectContext
	let finishBlock: ((MMMOMessageResult) -> Void)?
	var result = MMMOMessageResult.Cancel
	let remoteAPIQueue: MMRemoteAPIQueue
	var messagesToSend: Set<MOMessage>?
	var resultMessages: [MOMessage]?
	
	init(messages: [MOMessage]?, context: NSManagedObjectContext, remoteAPIQueue: MMRemoteAPIQueue, finishBlock: ((MMMOMessageResult) -> Void)? = nil) {
		self.context = context
		self.remoteAPIQueue = remoteAPIQueue
		self.finishBlock = finishBlock
		if let messages = messages where !messages.isEmpty {
			self.messagesToSend = Set(messages)
		}
		super.init()
		
		self.addCondition(RegistrationCondition(internalId: MobileMessaging.currentUser?.internalId))
	}
	
	override func execute() {
		self.context.performAndWait {
			
			guard let internalId = MobileMessaging.currentUser?.internalId else {
				self.finishWithError(NSError(type: MMInternalErrorType.NoRegistration))
				return
			}
			
			guard let messagesToSend = self.messagesToSend where !messagesToSend.isEmpty else {
				self.finish()
				return
			}
			
			if let request = MMPostMessageRequest(internalUserId: internalId, messages: Array(messagesToSend)) {
				self.postWillSendNotification(messagesToSend: messagesToSend)
<<<<<<< HEAD
				
				self.remoteAPIQueue.performRequest(request, completion: { result in
					self.handleResult(result: result)
=======
				self.populateMessageStorage(with: messagesToSend)
				self.remoteAPIQueue.perform(request: request) { result in
					self.handleResult(result)
>>>>>>> 2f916d1e
					self.finishWithError(result.error)
					}
				)
			}
		}
	}
	
<<<<<<< HEAD
	private func postWillSendNotification(messagesToSend: [MOMessage]) {
		var userInfo = [String: Any]()
=======
	private func populateMessageStorage(with messages: Set<MOMessage>) {
		MobileMessaging.sharedInstance?.messageStorageAdapter?.insert(outgoing: Array(messages))
	}
	
	private func updateMessageStorage(with messages: [MOMessage]) {
		messages.forEach({ MobileMessaging.sharedInstance?.messageStorageAdapter?.update(messageSentStatus: $0.sentStatus, for: $0.messageId) })
	}
	
	private func postWillSendNotification(messagesToSend messagesToSend: Set<MOMessage>) {
		var userInfo = [String: AnyObject]()

>>>>>>> 2f916d1e
		userInfo[MMNotificationKeyMessageSendingMOMessages] = messagesToSend
		NotificationCenter.mm_postNotificationFromMainThread(name: MMNotificationMessagesWillSend, userInfo: userInfo.isEmpty ? nil : userInfo)
	}
	
	private func postDidSendNotification(resultMessages: [MOMessage]) {
		var userInfo = [String: Any]()
		userInfo[MMNotificationKeyMessageSendingMOMessages] = resultMessages
		NotificationCenter.mm_postNotificationFromMainThread(name: MMNotificationMessagesDidSend, userInfo: userInfo.isEmpty ? nil : userInfo)
	}
	
	private func handleResult(result: MMMOMessageResult) {
		self.result = result
		context.performAndWait {
			switch result {
			case .Success(let response):
<<<<<<< HEAD
				self.handleSuccess(messages: response.messages)
=======
				self.handleSuccess(response.messages)
				self.updateMessageStorage(with: response.messages)
>>>>>>> 2f916d1e
				MMLogDebug("Message posting successfuly finished")
			case .Failure(let error):
				MMLogError("Message posting request failed with error: \(error)")
				return
			case .Cancel:
				MMLogError("Message posting cancelled")
				return
			}
		}
	}
	
	private func handleSuccess(messages : [MOMessage]) {
		resultMessages = messages
		self.postDidSendNotification(resultMessages: messages)
	}
	
	override func finished(_ errors: [NSError]) {
		let finishResult = errors.isEmpty ? result : MMMOMessageResult.Failure(errors.first)
		finishBlock?(finishResult)
	}
}<|MERGE_RESOLUTION|>--- conflicted
+++ resolved
@@ -20,7 +20,7 @@
 		self.context = context
 		self.remoteAPIQueue = remoteAPIQueue
 		self.finishBlock = finishBlock
-		if let messages = messages where !messages.isEmpty {
+		if let messages = messages, !messages.isEmpty {
 			self.messagesToSend = Set(messages)
 		}
 		super.init()
@@ -36,33 +36,22 @@
 				return
 			}
 			
-			guard let messagesToSend = self.messagesToSend where !messagesToSend.isEmpty else {
+			guard let messagesToSend = self.messagesToSend, !messagesToSend.isEmpty else {
 				self.finish()
 				return
 			}
 			
 			if let request = MMPostMessageRequest(internalUserId: internalId, messages: Array(messagesToSend)) {
 				self.postWillSendNotification(messagesToSend: messagesToSend)
-<<<<<<< HEAD
-				
-				self.remoteAPIQueue.performRequest(request, completion: { result in
-					self.handleResult(result: result)
-=======
 				self.populateMessageStorage(with: messagesToSend)
 				self.remoteAPIQueue.perform(request: request) { result in
-					self.handleResult(result)
->>>>>>> 2f916d1e
-					self.finishWithError(result.error)
-					}
-				)
+						self.handleResult(result)
+						self.finishWithError(result.error)
+				}
 			}
 		}
 	}
 	
-<<<<<<< HEAD
-	private func postWillSendNotification(messagesToSend: [MOMessage]) {
-		var userInfo = [String: Any]()
-=======
 	private func populateMessageStorage(with messages: Set<MOMessage>) {
 		MobileMessaging.sharedInstance?.messageStorageAdapter?.insert(outgoing: Array(messages))
 	}
@@ -71,10 +60,9 @@
 		messages.forEach({ MobileMessaging.sharedInstance?.messageStorageAdapter?.update(messageSentStatus: $0.sentStatus, for: $0.messageId) })
 	}
 	
-	private func postWillSendNotification(messagesToSend messagesToSend: Set<MOMessage>) {
+	private func postWillSendNotification(messagesToSend: Set<MOMessage>) {
 		var userInfo = [String: AnyObject]()
 
->>>>>>> 2f916d1e
 		userInfo[MMNotificationKeyMessageSendingMOMessages] = messagesToSend
 		NotificationCenter.mm_postNotificationFromMainThread(name: MMNotificationMessagesWillSend, userInfo: userInfo.isEmpty ? nil : userInfo)
 	}
@@ -90,12 +78,8 @@
 		context.performAndWait {
 			switch result {
 			case .Success(let response):
-<<<<<<< HEAD
 				self.handleSuccess(messages: response.messages)
-=======
-				self.handleSuccess(response.messages)
 				self.updateMessageStorage(with: response.messages)
->>>>>>> 2f916d1e
 				MMLogDebug("Message posting successfuly finished")
 			case .Failure(let error):
 				MMLogError("Message posting request failed with error: \(error)")
