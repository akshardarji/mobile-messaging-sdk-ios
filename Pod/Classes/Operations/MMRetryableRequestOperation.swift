//
//  MMRetryableRequestOperation.swift
//  MobileMessaging
//

import Foundation

class MMRetryableRequestOperation<RequestType: MMHTTPRequestData>: MMRetryableOperation {
	typealias ResponseTypeResult = Result<RequestType.ResponseType>
	private var operationQueue = MMQueue.Serial.New.RetryableRequest.queue
	private var operationResult: ResponseTypeResult = ResponseTypeResult.Failure(nil)
	private var request: RequestType?
	private var applicationCode: String?
	private var baseURL: String?
	var reachabilityManager: MMNetworkReachabilityManager
	
<<<<<<< HEAD
	override func mapAttributesFrom(previous: MMRetryableOperation) {
		super.mapAttributesFrom(previous: previous)
		if let previous = previous as? MMRetryableRequestOperation {
			self.request = previous.request
            self.applicationCode = previous.applicationCode;
            self.baseURL = previous.baseURL;
=======
	override func copyAttributes(from operation: MMRetryableOperation) {
		super.copyAttributes(from: operation)
		if let operation = operation as? MMRetryableRequestOperation {
			self.request = operation.request
            self.applicationCode = operation.applicationCode;
            self.baseURL = operation.baseURL;
>>>>>>> 2f916d1e
		}
	}
	
	required init(retryLimit: Int, completion: @escaping MMRetryableOperationCompletion) {
		self.reachabilityManager = MMNetworkReachabilityManager.sharedInstance
		super.init(retryLimit: retryLimit, completion: completion)
	}
	
	convenience init(request: RequestType, applicationCode: String, baseURL: String, completion: @escaping (ResponseTypeResult) -> Void) {
		self.init(retryLimit: request.retryLimit) { finishedOperation in
			if let op = finishedOperation as? MMRetryableRequestOperation {
				completion(op.operationResult)
			}
		}
		self.request = request
		self.applicationCode = applicationCode
		self.baseURL = baseURL
		self.name = "com.mobile-messaging.retryable-request-" + String(describing: type(of: request))
	}
	
	override func execute() {
		super.execute()
		sendRequest()
	}
	
	private func sendRequest() {
		guard self.isCancelled == false else {
			finish(Result.Cancel)
			return
		}
		guard let applicationCode = applicationCode, let baseURL = baseURL else {
			finish(Result.Failure(NSError(type: MMInternalErrorType.UnknownError)))
			return
		}
		request?.responseObject(applicationCode: applicationCode, baseURL: baseURL) { result in
			self.operationQueue.executeSync { self.handleResult(result: result) }
		}
	}
	
	private func handleResult(result: ResponseTypeResult) {
		guard self.isCancelled == false else {
			finish(Result.Cancel)
			return
		}
		if let error = result.error {
			MMLogError("Failed request \(type(of: request)) on attempt #\(retryCounter) with error: \(error).")
			if reachabilityManager.currentlyReachable() == false {
				MMLogDebug("Network is not reachable now \(reachabilityManager.localizedNetworkReachabilityStatusString). Setting up a reachability listener...")
				reachabilityManager.setReachabilityStatusChangeBlock {[weak self] status in
					MMLogDebug("Network Status Changed: \(self?.reachabilityManager.localizedNetworkReachabilityStatusString). Retrying request \(self?.request.self)...")
					if self?.reachabilityManager.reachable ?? false {
						self?.reachabilityManager.stopMonitoring()
						self?.execute()
					}
				}
				reachabilityManager.startMonitoring()
			} else {
				finish(Result.Failure(error))
			}
		} else {
			MMLogDebug("Request \(type(of: request)) succeeded.")
			finish(result)
		}
	}
	
	private func finish(_ result: ResponseTypeResult) {
		self.operationResult = result
		super.finishWithError(result.error)
	}
}<|MERGE_RESOLUTION|>--- conflicted
+++ resolved
@@ -14,21 +14,12 @@
 	private var baseURL: String?
 	var reachabilityManager: MMNetworkReachabilityManager
 	
-<<<<<<< HEAD
-	override func mapAttributesFrom(previous: MMRetryableOperation) {
-		super.mapAttributesFrom(previous: previous)
-		if let previous = previous as? MMRetryableRequestOperation {
-			self.request = previous.request
-            self.applicationCode = previous.applicationCode;
-            self.baseURL = previous.baseURL;
-=======
 	override func copyAttributes(from operation: MMRetryableOperation) {
 		super.copyAttributes(from: operation)
 		if let operation = operation as? MMRetryableRequestOperation {
 			self.request = operation.request
             self.applicationCode = operation.applicationCode;
             self.baseURL = operation.baseURL;
->>>>>>> 2f916d1e
 		}
 	}
 	
