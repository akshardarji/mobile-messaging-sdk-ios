--- conflicted
+++ resolved
@@ -28,13 +28,9 @@
 			guard self.messageIds.count > 0 else {
 				return
 			}
-<<<<<<< HEAD
-			if let dbMessages = MessageManagedObject.MM_findAllWithPredicate(NSPredicate(format: "messageId IN %@", self.messageIds), context: self.context), dbMessages.count > 0 {
-				for message in dbMessages {
-=======
-			if let dbMessages = MessageManagedObject.MM_findAllWithPredicate(NSPredicate(format: "messageId IN %@", self.messageIds), inContext: self.context) as? [MessageManagedObject] where dbMessages.count > 0 {
+
+			if let dbMessages = MessageManagedObject.MM_findAllWithPredicate(NSPredicate(format: "messageId IN %@", self.messageIds), context: self.context), !dbMessages.isEmpty {
 				dbMessages.forEach { message in
->>>>>>> 2f916d1e
 					switch message.seenStatus {
 					case .NotSeen:
 						message.seenStatus = .SeenNotSent
@@ -52,15 +48,11 @@
 		finish()
 	}
 	
-<<<<<<< HEAD
-	override func finished(_ errors: [NSError]) {
-=======
 	private func updateMessageStorage(with messages: [MessageManagedObject]) {
-		messages.forEach({ MobileMessaging.sharedInstance?.messageStorageAdapter?.update(messageSeenStatus: $0.seenStatus , for: $0.messageId) })
+		messages.forEach { MobileMessaging.sharedInstance?.messageStorageAdapter?.update(messageSeenStatus: $0.seenStatus , for: $0.messageId) }
 	}
 	
-	override func finished(errors: [NSError]) {
->>>>>>> 2f916d1e
+	override func finished(_ errors: [NSError]) {
 		finishBlock?()
 	}
 }