/*
Copyright (C) 2015 Apple Inc. All Rights Reserved.
See LICENSE.txt for this sample’s licensing information

Abstract:
This file contains the foundational subclass of NSOperation.
*/

import Foundation

/**
    The subclass of `NSOperation` from which all other operations should be derived.
    This class adds both Conditions and Observers, which allow the operation to define
    extended readiness requirements, as well as notify many interested parties 
    about interesting operation state changes
*/
<<<<<<< HEAD
open class Operation: Foundation.Operation {
    
    /* The completionBlock property has unexpected behaviors such as executing twice and executing on unexpected threads. BlockObserver
     * executes in an expected manner.
     */
    @available(*, deprecated, message: "use BlockObserver completions instead")
    override open var completionBlock: (() -> Void)? {
        set {
            fatalError("The completionBlock property on NSOperation has unexpected behavior and is not supported in PSOperations.Operation 😈")
        }
        get {
            return nil
        }
    }
    
    
    // use the KVO mechanism to indicate that changes to "state" affect other properties as well
    class func keyPathsForValuesAffectingIsReady() -> Set<NSObject> {
        return ["state" as NSObject, "cancelledState" as NSObject]
    }
    
    class func keyPathsForValuesAffectingIsExecuting() -> Set<NSObject> {
        return ["state" as NSObject]
    }
    
    class func keyPathsForValuesAffectingIsFinished() -> Set<NSObject> {
        return ["state" as NSObject]
    }
    
    class func keyPathsForValuesAffectingIsCancelled() -> Set<NSObject> {
        return ["cancelledState" as NSObject]
    }
    
    // MARK: State Management
    
    fileprivate enum State: Int, Comparable {
        /// The initial state of an `Operation`.
        case initialized
        
        /// The `Operation` is ready to begin evaluating conditions.
        case pending
        
        /// The `Operation` is evaluating conditions.
        case evaluatingConditions
        
        /**
            The `Operation`'s conditions have all been satisfied, and it is ready 
            to execute.
        */
        case ready
        
        /// The `Operation` is executing.
        case executing
        
        /**
            Execution of the `Operation` has finished, but it has not yet notified 
            the queue of this.
        */
        case finishing
        
        /// The `Operation` has finished executing.
        case finished
        
        func canTransitionToState(_ target: State, operationIsCancelled cancelled: Bool) -> Bool {
            switch (self, target) {
            case (.initialized, .pending):
                return true
            case (.pending, .evaluatingConditions):
                return true
            case (.pending, .finishing) where cancelled:
                return true
            case (.pending, .ready) where cancelled:
                return true
            case (.evaluatingConditions, .ready):
                return true
            case (.ready, .executing):
                return true
            case (.ready, .finishing):
                return true
            case (.executing, .finishing):
                return true
            case (.finishing, .finished):
                return true
            default:
                return false
            }
        }
    }
    
    /**
        Indicates that the Operation can now begin to evaluate readiness conditions,
        if appropriate.
    */
    func didEnqueue() {
        state = .pending
    }
    
    /// Private storage for the `state` property that will be KVO observed.
    fileprivate var _state = State.initialized
    
    /// A lock to guard reads and writes to the `_state` property
    fileprivate let stateLock = NSLock()

    fileprivate var state: State {
        get {
            return stateLock.withCriticalScope {
                _state
            }
        }
        
        set(newState) {
            /*
            It's important to note that the KVO notifications are NOT called from inside
            the lock. If they were, the app would deadlock, because in the middle of
            calling the `didChangeValueForKey()` method, the observers try to access
            properties like "isReady" or "isFinished". Since those methods also
            acquire the lock, then we'd be stuck waiting on our own lock. It's the
            classic definition of deadlock.
            */
            willChangeValue(forKey: "state")
            
            stateLock.withCriticalScope { Void -> Void in
                guard _state != .finished else {
                    return
                }
                
                assert(_state.canTransitionToState(newState, operationIsCancelled: isCancelled), "Performing invalid state transition.")
                _state = newState
            }
            
            didChangeValue(forKey: "state")
        }
    }
    
    fileprivate let readyLock = NSRecursiveLock()
    
    // Here is where we extend our definition of "readiness".
    override open var isReady: Bool {
        
        var _ready = false
        
        readyLock.withCriticalScope {
            switch state {
                
            case .initialized:
                // If the operation has been cancelled, "isReady" should return true
                _ready = isCancelled
                
            case .pending:
                // If the operation has been cancelled, "isReady" should return true
                guard !isCancelled else {
                    state = .ready
                    _ready = true
                    return
                }
                
                // If super isReady, conditions can be evaluated
                if super.isReady {
                    evaluateConditions()
                    _ready = state == .ready
                }
                
            case .ready:
                _ready = super.isReady || isCancelled
                
            default:
                _ready = false
            }
            
        }
        
        return _ready
    }
    
    open var userInitiated: Bool {
        get {
            return qualityOfService == .userInitiated
        }

        set {
            assert(state < .executing, "Cannot modify userInitiated after execution has begun.")

            qualityOfService = newValue ? .userInitiated : .default
        }
    }
    
    override open var isExecuting: Bool {
        return state == .executing
    }
    
    override open var isFinished: Bool {
        return state == .finished
    }
    
    var _cancelled = false {
        willSet {
            willChangeValue(forKey: "cancelledState")
        }
        
        didSet {
            didChangeValue(forKey: "cancelledState")
            if _cancelled != oldValue && _cancelled == true {
                
                for observer in observers {
                    observer.operationDidCancel(self)
                }
                
            }
        }
    }
    
    override open var isCancelled: Bool {
        return _cancelled
    }

    
    fileprivate func evaluateConditions() {
        assert(state == .pending && !isCancelled, "evaluateConditions() was called out-of-order")
        
        state = .evaluatingConditions
        
        guard conditions.count > 0 else {
            state = .ready
            return
        }
        
        OperationConditionEvaluator.evaluate(conditions, operation: self) { failures in
            if !failures.isEmpty {
                self.cancelWithErrors(failures)
            }
            
            //We must preceed to have the operation exit the queue
            self.state = .ready
        }
    }
     
    // MARK: Observers and Conditions
    
    fileprivate(set) var conditions = [OperationCondition]()

    open func addCondition(_ condition: OperationCondition) {
        assert(state < .evaluatingConditions, "Cannot modify conditions after execution has begun.")

        conditions.append(condition)
    }
    
    fileprivate(set) var observers = [OperationObserver]()
    
    open func addObserver(_ observer: OperationObserver) {
        assert(state < .executing, "Cannot modify observers after execution has begun.")
        
        observers.append(observer)
    }
    
    override open func addDependency(_ operation: Foundation.Operation) {
        assert(state <= .executing, "Dependencies cannot be modified after execution has begun.")

        super.addDependency(operation)
    }
    
    // MARK: Execution and Cancellation
    
    override final public func start() {
        // NSOperation.start() contains important logic that shouldn't be bypassed.
        super.start()
        
        // If the operation has been cancelled, we still need to enter the "Finished" state.
        if isCancelled {
            finish()
        }
    }
    
    override final public func main() {
        assert(state == .ready, "This operation must be performed on an operation queue.")
        
        if _internalErrors.isEmpty && !isCancelled {
            state = .executing
            
            for observer in observers {
                observer.operationDidStart(self)
            }
            
            execute()
        }
        else {
            finish()
        }
    }
    
    /**
    `execute()` is the entry point of execution for all `Operation` subclasses.
    If you subclass `Operation` and wish to customize its execution, you would
    do so by overriding the `execute()` method.
    
    At some point, your `Operation` subclass must call one of the "finish"
    methods defined below; this is how you indicate that your operation has
    finished its execution, and that operations dependent on yours can re-evaluate
    their readiness state.
    */
   open func execute() {
        print("\(type(of: self)) must override `execute()`.")
        
        finish()
    }
    
    fileprivate var _internalErrors = [NSError]()
  
  
    open var errors : [NSError] {
        return _internalErrors
    }
  
    override open func cancel() {
        if isFinished {
            return
        }
        
        _cancelled = true
        
        if state > .ready {
            finish()
        }
    }
    
    open func cancelWithErrors(_ errors: [NSError]) {
        _internalErrors += errors
        cancel()
    }
    
    open func cancelWithError(_ error: NSError) {
        cancelWithErrors([error])
    }
    
    public final func produceOperation(_ operation: Foundation.Operation) {
        for observer in observers {
            observer.operation(self, didProduceOperation: operation)
        }
    }
    
    // MARK: Finishing
    
    /**
        Most operations may finish with a single error, if they have one at all.
        This is a convenience method to simplify calling the actual `finish()` 
        method. This is also useful if you wish to finish with an error provided 
        by the system frameworks. As an example, see `DownloadEarthquakesOperation` 
        for how an error from an `NSURLSession` is passed along via the 
        `finishWithError()` method.
    */
    public final func finishWithError(_ error: NSError?) {
        if let error = error {
            finish([error])
        }
        else {
            finish()
        }
    }
    
    /**
        A private property to ensure we only notify the observers once that the 
        operation has finished.
    */
    fileprivate var hasFinishedAlready = false
    public final func finish(_ errors: [NSError] = []) {
        if !hasFinishedAlready {
            hasFinishedAlready = true
            state = .finishing
            
            _internalErrors += errors
          
            finished(_internalErrors)
            
            for observer in observers {
                observer.operationDidFinish(self, errors: _internalErrors)
            }
            
            state = .finished
        }
    }
    
    /**
        Subclasses may override `finished(_:)` if they wish to react to the operation
        finishing with errors. For example, the `LoadModelOperation` implements 
        this method to potentially inform the user about an error when trying to
        bring up the Core Data stack.
    */
    open func finished(_ errors: [NSError]) {
        // No op.
    }
    
    override open func waitUntilFinished() {
        /*
            Waiting on operations is almost NEVER the right thing to do. It is 
            usually superior to use proper locking constructs, such as `dispatch_semaphore_t`
            or `dispatch_group_notify`, or even `NSLocking` objects. Many developers 
            use waiting when they should instead be chaining discrete operations 
            together using dependencies.
            
            To reinforce this idea, invoking `waitUntilFinished()` will crash your
            app, as incentive for you to find a more appropriate way to express
            the behavior you're wishing to create.
        */
        fatalError("Waiting on operations is an anti-pattern. Remove this ONLY if you're absolutely sure there is No Other Way™.")
    }
    
=======
public class Operation: NSOperation {
	
	// use the KVO mechanism to indicate that changes to "state" affect other properties as well
	class func keyPathsForValuesAffectingIsReady() -> Set<NSObject> {
		return ["state", "cancelledState"]
	}
	
	class func keyPathsForValuesAffectingIsExecuting() -> Set<NSObject> {
		return ["state"]
	}
	
	class func keyPathsForValuesAffectingIsFinished() -> Set<NSObject> {
		return ["state"]
	}
	
	class func keyPathsForValuesAffectingIsCancelled() -> Set<NSObject> {
		return ["cancelledState"]
	}
	
	// MARK: State Management
	
	private enum State: Int, Comparable {
		/// The initial state of an `Operation`.
		case Initialized
		
		/// The `Operation` is ready to begin evaluating conditions.
		case Pending
		
		/// The `Operation` is evaluating conditions.
		case EvaluatingConditions
		
		/**
		The `Operation`'s conditions have all been satisfied, and it is ready
		to execute.
		*/
		case Ready
		
		/// The `Operation` is executing.
		case Executing
		
		/**
		Execution of the `Operation` has finished, but it has not yet notified
		the queue of this.
		*/
		case Finishing
		
		/// The `Operation` has finished executing.
		case Finished
		
		func canTransitionToState(target: State, operationIsCancelled cancelled: Bool) -> Bool {
			switch (self, target) {
			case (.Initialized, .Pending):
				return true
			case (.Pending, .EvaluatingConditions):
				return true
			case (.Pending, .Finishing) where cancelled:
				return true
			case (.Pending, .Ready) where cancelled:
				return true
			case (.EvaluatingConditions, .Ready):
				return true
			case (.Ready, .Executing):
				return true
			case (.Ready, .Finishing):
				return true
			case (.Executing, .Finishing):
				return true
			case (.Finishing, .Finished):
				return true
			default:
				return false
			}
		}
	}
	
	/**
	Indicates that the Operation can now begin to evaluate readiness conditions,
	if appropriate.
	*/
	func didEnqueue() {
		state = .Pending
	}
	
	/// Private storage for the `state` property that will be KVO observed.
	private var _state = State.Initialized
	
	/// A lock to guard reads and writes to the `_state` property
	private let stateLock = NSLock()
	
	private var state: State {
		get {
			return stateLock.withCriticalScope {
				_state
			}
		}
		
		set(newState) {
			/*
			It's important to note that the KVO notifications are NOT called from inside
			the lock. If they were, the app would deadlock, because in the middle of
			calling the `didChangeValueForKey()` method, the observers try to access
			properties like "isReady" or "isFinished". Since those methods also
			acquire the lock, then we'd be stuck waiting on our own lock. It's the
			classic definition of deadlock.
			*/
			willChangeValueForKey("state")
			
			stateLock.withCriticalScope { Void -> Void in
				guard _state != .Finished else {
					return
				}
				
				assert(_state.canTransitionToState(newState, operationIsCancelled: cancelled), "Performing invalid state transition.")
				_state = newState
			}
			
			didChangeValueForKey("state")
		}
	}
	
	private let readyLock = NSRecursiveLock()
	
	// Here is where we extend our definition of "readiness".
	override public var ready: Bool {
		
		var _ready = false
		
		readyLock.withCriticalScope {
			switch state {
				
			case .Initialized:
				// If the operation has been cancelled, "isReady" should return true
				_ready = cancelled
				
			case .Pending:
				// If the operation has been cancelled, "isReady" should return true
				guard !cancelled else {
					state = .Ready
					_ready = true
					return
				}
				
				// If super isReady, conditions can be evaluated
				if super.ready {
					evaluateConditions()
					_ready = state == .Ready
				}
				
			case .Ready:
				_ready = super.ready || cancelled
				
			default:
				_ready = false
			}
		}
	
		return _ready
	}
	
	public var userInitiated: Bool {
		get {
			return qualityOfService == .UserInitiated
		}
		
		set {
			assert(state < .Executing, "Cannot modify userInitiated after execution has begun.")
			
			qualityOfService = newValue ? .UserInitiated : .Default
		}
	}
	
	override public var executing: Bool {
		return state == .Executing
	}
	
	override public var finished: Bool {
		return state == .Finished
	}
	
	var _cancelled = false {
		willSet {
			willChangeValueForKey("cancelledState")
		}
		
		didSet {
			didChangeValueForKey("cancelledState")
			if _cancelled != oldValue && _cancelled == true {
				
				for observer in observers {
					observer.operationDidCancel(self)
				}
				
			}
		}
	}
	
	override public var cancelled: Bool {
		return _cancelled
	}
	
	
	private func evaluateConditions() {
		assert(state == .Pending && !cancelled, "evaluateConditions() was called out-of-order")
		
		state = .EvaluatingConditions
		
		guard conditions.count > 0 else {
			state = .Ready
			return
		}
		
		OperationConditionEvaluator.evaluate(conditions, operation: self) { failures in
			if !failures.isEmpty {
				self.cancelWithErrors(failures)
			}
			
			//We must preceed to have the operation exit the queue
			self.state = .Ready
		}
	}
	
	// MARK: Observers and Conditions
	
	private(set) var conditions = [OperationCondition]()
	
	public func addCondition(condition: OperationCondition) {
		assert(state < .EvaluatingConditions, "Cannot modify conditions after execution has begun.")
		
		conditions.append(condition)
	}
	
	private(set) var observers = [OperationObserver]()
	
	public func addObserver(observer: OperationObserver) {
		assert(state < .Executing, "Cannot modify observers after execution has begun.")
		
		observers.append(observer)
	}
	
	override public func addDependency(operation: NSOperation) {
		assert(state <= .Executing, "Dependencies cannot be modified after execution has begun.")
		
		super.addDependency(operation)
	}
	
	// MARK: Execution and Cancellation
	var backgroundTask = UIBackgroundTaskInvalid
	private func beginBackgroundTask() {
		backgroundTask = UIApplication.sharedApplication().beginBackgroundTaskWithName(String(self.dynamicType), expirationHandler: {
			self.finishBackgroundTask()
		})
	}
	
	private func finishBackgroundTask() {
		if backgroundTask != UIBackgroundTaskInvalid {
			UIApplication.sharedApplication().endBackgroundTask(backgroundTask)
			backgroundTask = UIBackgroundTaskInvalid
		}
	}
	
	override final public func start() {
		// NSOperation.start() contains important logic that shouldn't be bypassed.
		super.start()
		
		// If the operation has been cancelled, we still need to enter the "Finished" state.
		if cancelled {
			finish()
		}
	}
	
	override final public func main() {
		assert(state == .Ready, "This operation must be performed on an operation queue.")
		
		if _internalErrors.isEmpty && !cancelled {
			beginBackgroundTask()
			
			state = .Executing
			
			for observer in observers {
				observer.operationDidStart(self)
			}
			
			execute()
		}
		else {
			finish()
		}
	}
	
	/**
	`execute()` is the entry point of execution for all `Operation` subclasses.
	If you subclass `Operation` and wish to customize its execution, you would
	do so by overriding the `execute()` method.
	
	At some point, your `Operation` subclass must call one of the "finish"
	methods defined below; this is how you indicate that your operation has
	finished its execution, and that operations dependent on yours can re-evaluate
	their readiness state.
	*/
	public func execute() {
		print("\(self.dynamicType) must override `execute()`.")
		
		finish()
	}
	
	private var _internalErrors = [NSError]()
	override public func cancel() {
		if finished {
			return
		}
		
		_cancelled = true
		
		if state > .Ready {
			finish()
		}
	}
	
	public func cancelWithErrors(errors: [NSError]) {
		_internalErrors += errors
		cancel()
	}
	
	public func cancelWithError(error: NSError) {
		cancelWithErrors([error])
	}
	
	public final func produceOperation(operation: NSOperation) {
		for observer in observers {
			observer.operation(self, didProduceOperation: operation)
		}
	}
	
	// MARK: Finishing
	
	/**
	Most operations may finish with a single error, if they have one at all.
	This is a convenience method to simplify calling the actual `finish()`
	method. This is also useful if you wish to finish with an error provided
	by the system frameworks. As an example, see `DownloadEarthquakesOperation`
	for how an error from an `NSURLSession` is passed along via the
	`finishWithError()` method.
	*/
	public final func finishWithError(error: NSError?) {
		if let error = error {
			finish([error])
		}
		else {
			finish()
		}
	}
	
	/**
	A private property to ensure we only notify the observers once that the
	operation has finished.
	*/
	private var hasFinishedAlready = false
	public final func finish(errors: [NSError] = []) {
		if !hasFinishedAlready {
			hasFinishedAlready = true
			state = .Finishing
			
			let combinedErrors = _internalErrors + errors
			finished(combinedErrors)
			
			for observer in observers {
				observer.operationDidFinish(self, errors: combinedErrors)
			}
			
			state = .Finished
			finishBackgroundTask()
		}
	}
	
	/**
	Subclasses may override `finished(_:)` if they wish to react to the operation
	finishing with errors. For example, the `LoadModelOperation` implements
	this method to potentially inform the user about an error when trying to
	bring up the Core Data stack.
	*/
	public func finished(errors: [NSError]) {
		// No op.
	}
	
	override public func waitUntilFinished() {
		/*
		Waiting on operations is almost NEVER the right thing to do. It is
		usually superior to use proper locking constructs, such as `dispatch_semaphore_t`
		or `dispatch_group_notify`, or even `NSLocking` objects. Many developers
		use waiting when they should instead be chaining discrete operations
		together using dependencies.
		
		To reinforce this idea, invoking `waitUntilFinished()` will crash your
		app, as incentive for you to find a more appropriate way to express
		the behavior you're wishing to create.
		*/
		fatalError("Waiting on operations is an anti-pattern. Remove this ONLY if you're absolutely sure there is No Other Way™.")
	}
	
>>>>>>> 2f916d1e
}

// Simple operator functions to simplify the assertions used above.
private func <(lhs: Operation.State, rhs: Operation.State) -> Bool {
    return lhs.rawValue < rhs.rawValue
}

private func ==(lhs: Operation.State, rhs: Operation.State) -> Bool {
    return lhs.rawValue == rhs.rawValue
}<|MERGE_RESOLUTION|>--- conflicted
+++ resolved
@@ -14,7 +14,7 @@
     extended readiness requirements, as well as notify many interested parties 
     about interesting operation state changes
 */
-<<<<<<< HEAD
+
 open class Operation: Foundation.Operation {
     
     /* The completionBlock property has unexpected behaviors such as executing twice and executing on unexpected threads. BlockObserver
@@ -419,408 +419,6 @@
         */
         fatalError("Waiting on operations is an anti-pattern. Remove this ONLY if you're absolutely sure there is No Other Way™.")
     }
-    
-=======
-public class Operation: NSOperation {
-	
-	// use the KVO mechanism to indicate that changes to "state" affect other properties as well
-	class func keyPathsForValuesAffectingIsReady() -> Set<NSObject> {
-		return ["state", "cancelledState"]
-	}
-	
-	class func keyPathsForValuesAffectingIsExecuting() -> Set<NSObject> {
-		return ["state"]
-	}
-	
-	class func keyPathsForValuesAffectingIsFinished() -> Set<NSObject> {
-		return ["state"]
-	}
-	
-	class func keyPathsForValuesAffectingIsCancelled() -> Set<NSObject> {
-		return ["cancelledState"]
-	}
-	
-	// MARK: State Management
-	
-	private enum State: Int, Comparable {
-		/// The initial state of an `Operation`.
-		case Initialized
-		
-		/// The `Operation` is ready to begin evaluating conditions.
-		case Pending
-		
-		/// The `Operation` is evaluating conditions.
-		case EvaluatingConditions
-		
-		/**
-		The `Operation`'s conditions have all been satisfied, and it is ready
-		to execute.
-		*/
-		case Ready
-		
-		/// The `Operation` is executing.
-		case Executing
-		
-		/**
-		Execution of the `Operation` has finished, but it has not yet notified
-		the queue of this.
-		*/
-		case Finishing
-		
-		/// The `Operation` has finished executing.
-		case Finished
-		
-		func canTransitionToState(target: State, operationIsCancelled cancelled: Bool) -> Bool {
-			switch (self, target) {
-			case (.Initialized, .Pending):
-				return true
-			case (.Pending, .EvaluatingConditions):
-				return true
-			case (.Pending, .Finishing) where cancelled:
-				return true
-			case (.Pending, .Ready) where cancelled:
-				return true
-			case (.EvaluatingConditions, .Ready):
-				return true
-			case (.Ready, .Executing):
-				return true
-			case (.Ready, .Finishing):
-				return true
-			case (.Executing, .Finishing):
-				return true
-			case (.Finishing, .Finished):
-				return true
-			default:
-				return false
-			}
-		}
-	}
-	
-	/**
-	Indicates that the Operation can now begin to evaluate readiness conditions,
-	if appropriate.
-	*/
-	func didEnqueue() {
-		state = .Pending
-	}
-	
-	/// Private storage for the `state` property that will be KVO observed.
-	private var _state = State.Initialized
-	
-	/// A lock to guard reads and writes to the `_state` property
-	private let stateLock = NSLock()
-	
-	private var state: State {
-		get {
-			return stateLock.withCriticalScope {
-				_state
-			}
-		}
-		
-		set(newState) {
-			/*
-			It's important to note that the KVO notifications are NOT called from inside
-			the lock. If they were, the app would deadlock, because in the middle of
-			calling the `didChangeValueForKey()` method, the observers try to access
-			properties like "isReady" or "isFinished". Since those methods also
-			acquire the lock, then we'd be stuck waiting on our own lock. It's the
-			classic definition of deadlock.
-			*/
-			willChangeValueForKey("state")
-			
-			stateLock.withCriticalScope { Void -> Void in
-				guard _state != .Finished else {
-					return
-				}
-				
-				assert(_state.canTransitionToState(newState, operationIsCancelled: cancelled), "Performing invalid state transition.")
-				_state = newState
-			}
-			
-			didChangeValueForKey("state")
-		}
-	}
-	
-	private let readyLock = NSRecursiveLock()
-	
-	// Here is where we extend our definition of "readiness".
-	override public var ready: Bool {
-		
-		var _ready = false
-		
-		readyLock.withCriticalScope {
-			switch state {
-				
-			case .Initialized:
-				// If the operation has been cancelled, "isReady" should return true
-				_ready = cancelled
-				
-			case .Pending:
-				// If the operation has been cancelled, "isReady" should return true
-				guard !cancelled else {
-					state = .Ready
-					_ready = true
-					return
-				}
-				
-				// If super isReady, conditions can be evaluated
-				if super.ready {
-					evaluateConditions()
-					_ready = state == .Ready
-				}
-				
-			case .Ready:
-				_ready = super.ready || cancelled
-				
-			default:
-				_ready = false
-			}
-		}
-	
-		return _ready
-	}
-	
-	public var userInitiated: Bool {
-		get {
-			return qualityOfService == .UserInitiated
-		}
-		
-		set {
-			assert(state < .Executing, "Cannot modify userInitiated after execution has begun.")
-			
-			qualityOfService = newValue ? .UserInitiated : .Default
-		}
-	}
-	
-	override public var executing: Bool {
-		return state == .Executing
-	}
-	
-	override public var finished: Bool {
-		return state == .Finished
-	}
-	
-	var _cancelled = false {
-		willSet {
-			willChangeValueForKey("cancelledState")
-		}
-		
-		didSet {
-			didChangeValueForKey("cancelledState")
-			if _cancelled != oldValue && _cancelled == true {
-				
-				for observer in observers {
-					observer.operationDidCancel(self)
-				}
-				
-			}
-		}
-	}
-	
-	override public var cancelled: Bool {
-		return _cancelled
-	}
-	
-	
-	private func evaluateConditions() {
-		assert(state == .Pending && !cancelled, "evaluateConditions() was called out-of-order")
-		
-		state = .EvaluatingConditions
-		
-		guard conditions.count > 0 else {
-			state = .Ready
-			return
-		}
-		
-		OperationConditionEvaluator.evaluate(conditions, operation: self) { failures in
-			if !failures.isEmpty {
-				self.cancelWithErrors(failures)
-			}
-			
-			//We must preceed to have the operation exit the queue
-			self.state = .Ready
-		}
-	}
-	
-	// MARK: Observers and Conditions
-	
-	private(set) var conditions = [OperationCondition]()
-	
-	public func addCondition(condition: OperationCondition) {
-		assert(state < .EvaluatingConditions, "Cannot modify conditions after execution has begun.")
-		
-		conditions.append(condition)
-	}
-	
-	private(set) var observers = [OperationObserver]()
-	
-	public func addObserver(observer: OperationObserver) {
-		assert(state < .Executing, "Cannot modify observers after execution has begun.")
-		
-		observers.append(observer)
-	}
-	
-	override public func addDependency(operation: NSOperation) {
-		assert(state <= .Executing, "Dependencies cannot be modified after execution has begun.")
-		
-		super.addDependency(operation)
-	}
-	
-	// MARK: Execution and Cancellation
-	var backgroundTask = UIBackgroundTaskInvalid
-	private func beginBackgroundTask() {
-		backgroundTask = UIApplication.sharedApplication().beginBackgroundTaskWithName(String(self.dynamicType), expirationHandler: {
-			self.finishBackgroundTask()
-		})
-	}
-	
-	private func finishBackgroundTask() {
-		if backgroundTask != UIBackgroundTaskInvalid {
-			UIApplication.sharedApplication().endBackgroundTask(backgroundTask)
-			backgroundTask = UIBackgroundTaskInvalid
-		}
-	}
-	
-	override final public func start() {
-		// NSOperation.start() contains important logic that shouldn't be bypassed.
-		super.start()
-		
-		// If the operation has been cancelled, we still need to enter the "Finished" state.
-		if cancelled {
-			finish()
-		}
-	}
-	
-	override final public func main() {
-		assert(state == .Ready, "This operation must be performed on an operation queue.")
-		
-		if _internalErrors.isEmpty && !cancelled {
-			beginBackgroundTask()
-			
-			state = .Executing
-			
-			for observer in observers {
-				observer.operationDidStart(self)
-			}
-			
-			execute()
-		}
-		else {
-			finish()
-		}
-	}
-	
-	/**
-	`execute()` is the entry point of execution for all `Operation` subclasses.
-	If you subclass `Operation` and wish to customize its execution, you would
-	do so by overriding the `execute()` method.
-	
-	At some point, your `Operation` subclass must call one of the "finish"
-	methods defined below; this is how you indicate that your operation has
-	finished its execution, and that operations dependent on yours can re-evaluate
-	their readiness state.
-	*/
-	public func execute() {
-		print("\(self.dynamicType) must override `execute()`.")
-		
-		finish()
-	}
-	
-	private var _internalErrors = [NSError]()
-	override public func cancel() {
-		if finished {
-			return
-		}
-		
-		_cancelled = true
-		
-		if state > .Ready {
-			finish()
-		}
-	}
-	
-	public func cancelWithErrors(errors: [NSError]) {
-		_internalErrors += errors
-		cancel()
-	}
-	
-	public func cancelWithError(error: NSError) {
-		cancelWithErrors([error])
-	}
-	
-	public final func produceOperation(operation: NSOperation) {
-		for observer in observers {
-			observer.operation(self, didProduceOperation: operation)
-		}
-	}
-	
-	// MARK: Finishing
-	
-	/**
-	Most operations may finish with a single error, if they have one at all.
-	This is a convenience method to simplify calling the actual `finish()`
-	method. This is also useful if you wish to finish with an error provided
-	by the system frameworks. As an example, see `DownloadEarthquakesOperation`
-	for how an error from an `NSURLSession` is passed along via the
-	`finishWithError()` method.
-	*/
-	public final func finishWithError(error: NSError?) {
-		if let error = error {
-			finish([error])
-		}
-		else {
-			finish()
-		}
-	}
-	
-	/**
-	A private property to ensure we only notify the observers once that the
-	operation has finished.
-	*/
-	private var hasFinishedAlready = false
-	public final func finish(errors: [NSError] = []) {
-		if !hasFinishedAlready {
-			hasFinishedAlready = true
-			state = .Finishing
-			
-			let combinedErrors = _internalErrors + errors
-			finished(combinedErrors)
-			
-			for observer in observers {
-				observer.operationDidFinish(self, errors: combinedErrors)
-			}
-			
-			state = .Finished
-			finishBackgroundTask()
-		}
-	}
-	
-	/**
-	Subclasses may override `finished(_:)` if they wish to react to the operation
-	finishing with errors. For example, the `LoadModelOperation` implements
-	this method to potentially inform the user about an error when trying to
-	bring up the Core Data stack.
-	*/
-	public func finished(errors: [NSError]) {
-		// No op.
-	}
-	
-	override public func waitUntilFinished() {
-		/*
-		Waiting on operations is almost NEVER the right thing to do. It is
-		usually superior to use proper locking constructs, such as `dispatch_semaphore_t`
-		or `dispatch_group_notify`, or even `NSLocking` objects. Many developers
-		use waiting when they should instead be chaining discrete operations
-		together using dependencies.
-		
-		To reinforce this idea, invoking `waitUntilFinished()` will crash your
-		app, as incentive for you to find a more appropriate way to express
-		the behavior you're wishing to create.
-		*/
-		fatalError("Waiting on operations is an anti-pattern. Remove this ONLY if you're absolutely sure there is No Other Way™.")
-	}
-	
->>>>>>> 2f916d1e
 }
 
 // Simple operator functions to simplify the assertions used above.
