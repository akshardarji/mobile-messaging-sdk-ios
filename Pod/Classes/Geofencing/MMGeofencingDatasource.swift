//
//  MMGeofencingDatasource.swift
//
//  Created by Ivan Cigic on 06/07/16.
//
//

import Foundation
import CoreLocation
import CoreData

//TODO: thread safety (it is safe till the only user is MMGeofencingService)
class MMGeofencingDatasource {
	
	static let plistDir = "com.mobile-messaging.geo-data"
	static let plistFile = "CampaignsData.plist"
	static let locationArchive = "currentLocation"
<<<<<<< HEAD
	var campaigns = Set<MMCampaign>() {
=======
	
	let storage: MMCoreDataStorage
	let context: NSManagedObjectContext
	
	var messages = Set<MMGeoMessage>() {
>>>>>>> 2f916d1e
		didSet {
			for message in messages {
				addRegions(fromMessage: message)
			}
		}
	}
	typealias RegionIdentifier = String
<<<<<<< HEAD
	var regions = [RegionIdentifier: MMRegion]()
	var currentLocation: CLLocation?
	var notExpiredRegions: [MMRegion] {
		return regions.values.filter { $0.isExpired == false }
=======
	var regionsDictionary = [RegionIdentifier: MMRegion]()
	var liveRegions: [MMRegion] {
		return regionsDictionary.values.filter { $0.isLive }
>>>>>>> 2f916d1e
	}
	
	init(storage: MMCoreDataStorage) {
		self.storage = storage
		self.context = storage.newPrivateContext()
		loadCampainsFromPlist()
		loadLocationFromPlist()
		loadMessages()
	}
	
	func regions(withIdentifier regionIdentifier: String) -> [MMRegion]? {
		return messages.flatMap { $0.regions.filter({ (region) -> Bool in
			region.identifier == regionIdentifier
		}).first}
	}
	
<<<<<<< HEAD
	func campaingWithId(_ id: String) -> MMCampaign? {
		return campaigns.filter({ $0.id == id }).first
	}
	
	func addRegionsFromCampaign(_ campaign: MMCampaign) {
		for region in campaign.regions {
			regions[region.identifier] = region
		}
	}
	
	func removeRegionsFromCampaign(_ campaign: MMCampaign) {
		for region in campaign.regions {
			regions[region.identifier] = nil
		}
	}
	
	func addNewCampaign(_ newCampaign: MMCampaign) {
		campaigns.insert(newCampaign)
		addRegionsFromCampaign(newCampaign)
		save()
	}
	
	func removeCampaign(_ campaingToRemove: MMCampaign) {
		campaigns.remove(campaingToRemove)
		removeRegionsFromCampaign(campaingToRemove)
		save()
	}
	
	lazy var rootURL: URL = {
		return FileManager.default.urls(for: FileManager.SearchPathDirectory.applicationSupportDirectory, in: FileManager.SearchPathDomainMask.userDomainMask)[0]
	}()
	
	lazy var geoDirectoryURL: URL = {
		return self.rootURL.appendingPathComponent(MMGeofencingDatasource.plistDir)
	}()
	
	lazy var plistURL: URL = {
		self.geoDirectoryURL.appendingPathComponent(MMGeofencingDatasource.plistFile)
	}()
	
	lazy var locationArchivePath: String = {
		let url = self.geoDirectoryURL.appendingPathComponent(MMGeofencingDatasource.locationArchive)
		return url.path
	}()
	
	func save() {
		//FIXME: move to BG thread
		if !FileManager.default.fileExists(atPath: geoDirectoryURL.path) {
			do {
				try FileManager.default.createDirectory(at: geoDirectoryURL, withIntermediateDirectories: true, attributes: nil)
			} catch {
				MMLogError("Can't create a directory for a plist.")
				return
			}
		}
		
		let campaignDicts = campaigns.map { $0.dictionaryRepresentation }
		do {
			let data = try PropertyListSerialization.data(fromPropertyList: campaignDicts, format: PropertyListSerialization.PropertyListFormat.xml, options: 0)
			try data.write(to: plistURL, options: NSData.WritingOptions.atomicWrite)
		} catch {
			MMLogError("Can't write to a plist.")
		}
=======
	func message(withId id: String) -> MMGeoMessage? {
		return messages.filter({ $0.messageId == id }).first
	}
	
	func addRegions(fromMessage message: MMGeoMessage) {
		for region in message.regions {
			regionsDictionary[region.identifier] = region
		}
	}
	
	func removeRegions(withMessageId messageId: String) {
		messages.filter({
			return $0.messageId == messageId
		}).forEach {
			for region in $0.regions {
				regionsDictionary[region.identifier] = nil
			}
		}
	}
	
	func add(message message: MMGeoMessage) {
		messages.insert(message)
		addRegions(fromMessage: message)
	}
	
	func addRegions(regions: Set<MMRegion>) {
		for region in regions {
			regionsDictionary[region.identifier] = region
		}
	}

	func removeMessage(withId messageId: String) {
		removeRegions(withMessageId: messageId)
		messages.filter({
			return $0.messageId == messageId
		}).forEach {
			messages.remove($0)
		}
	}
	
	func loadMessages() {
		context.performBlockAndWait {
			let msgs = MessageManagedObject.MM_findAllWithPredicate(NSPredicate(format: "messageTypeValue == %i", MMMessageType.Geo.rawValue), inContext: self.context) as? [MessageManagedObject]
			
			if let messages = msgs?.flatMap(MMGeoMessage.init) {
				self.messages = Set(messages)
			}
		}
	}
	
	func triggerEvent(for eventType: MMRegionEventType, region: MMRegion) {
		guard let message = region.message else {
			return
		}
		region.triggerEvent(for: eventType)
		context.performBlockAndWait {
			if let msg = MessageManagedObject.MM_findFirstInContext(NSPredicate(format: "messageId == %@", message.messageId), context: self.context),
				var payload = msg.payload,
				var internalData = payload[MMAPIKeys.kInternalData] as? [String: AnyObject] {
				internalData += [MMAPIKeys.kGeo: message.regions.flatMap{$0.dictionaryRepresentation}]
				payload.updateValue(internalData, forKey: MMAPIKeys.kInternalData)
				msg.payload = payload
				self.context.MM_saveToPersistentStoreAndWait()
			}
		}
	}
	
	//MARK: for compatibility with previous storage
	private lazy var rootURL: NSURL = {
		return NSFileManager.defaultManager().URLsForDirectory(NSSearchPathDirectory.ApplicationSupportDirectory, inDomains: NSSearchPathDomainMask.UserDomainMask)[0]
	}()
	
	private lazy var geoDirectoryURL: NSURL = {
		return self.rootURL.URLByAppendingPathComponent(MMGeofencingDatasource.plistDir)
	}()
	
	private lazy var plistURL: NSURL = {
		self.geoDirectoryURL.URLByAppendingPathComponent(MMGeofencingDatasource.plistFile)
	}()
	
	private var locationArchiveURL: NSURL {
		return self.geoDirectoryURL.URLByAppendingPathComponent(MMGeofencingDatasource.locationArchive)
>>>>>>> 2f916d1e
	}
	
	private func loadCampainsFromPlist() {
		//FIXME: move to BG thread
<<<<<<< HEAD
		guard let data = FileManager.default.contents(atPath: plistURL.path),
			let plistArray = try? PropertyListSerialization.propertyList(from: data, options: PropertyListSerialization.MutabilityOptions.mutableContainersAndLeaves, format: nil),
			let plistDicts = plistArray as? [[String: Any]] else
=======
		var campaigns: Set<MMPlistCampaign>
		guard let plistPath = plistURL.path,
			let data = NSFileManager.defaultManager().contentsAtPath(plistPath),
			let plistArray = try? NSPropertyListSerialization.propertyListWithData(data, options: NSPropertyListMutabilityOptions.MutableContainersAndLeaves, format: nil),
			let plistDicts = plistArray as? [[String: AnyObject]] else
>>>>>>> 2f916d1e
		{
			MMLogError("Can't load campaigns from plist.")
			campaigns = []
			return
		}
		campaigns = Set(plistDicts.flatMap(MMPlistCampaign.init))
		context.performBlockAndWait {
		    campaigns.forEach({ (campaign) in
				let newDBMessage = MessageManagedObject.MM_createEntityInContext(context: self.context)
				newDBMessage.creationDate = campaign.dateReceived
				newDBMessage.messageId = "oldCampaign_\(campaign.id)"
				newDBMessage.isSilent = true
				newDBMessage.reportSent = true
				newDBMessage.seenDate = campaign.dateReceived
				newDBMessage.seenStatus = MMSeenStatus.SeenSent
				newDBMessage.messageType = .Geo
				newDBMessage.payload = [
					MMAPIKeys.kInternalData:
					[
						MMAPIKeys.kSilent:
						[
							MMAPIKeys.kTitle: campaign.title ?? NSNull(),
							MMAPIKeys.kBody: campaign.body ?? NSNull()
						],
						MMAPIKeys.kGeo: campaign.regions.flatMap{$0.dictionaryRepresentation}
					]
				]
			})
			
			self.context.MM_saveToPersistentStoreAndWait()
		}
		
		do {
			try NSFileManager.defaultManager().removeItemAtPath(plistPath)
		} catch {
			MMLogDebug("Can't remove old geo paths.")
			return
		}
	}
	
	private func loadLocationFromPlist() {
		guard let locationArchivePath = locationArchiveURL.path,
			let location = NSKeyedUnarchiver.unarchiveObjectWithFile(locationArchivePath) as? CLLocation else {
			return
		}
<<<<<<< HEAD
		campaigns = Set(plistDicts.flatMap(MMCampaign.init))
=======
		
		MobileMessaging.currentInstallation?.location = location
		
		do {
			try NSFileManager.defaultManager().removeItemAtPath(locationArchivePath)
		} catch {
			MMLogDebug("Can't remove old geo paths.")
			return
		}
>>>>>>> 2f916d1e
	}
}
<|MERGE_RESOLUTION|>--- conflicted
+++ resolved
@@ -15,32 +15,23 @@
 	static let plistDir = "com.mobile-messaging.geo-data"
 	static let plistFile = "CampaignsData.plist"
 	static let locationArchive = "currentLocation"
-<<<<<<< HEAD
-	var campaigns = Set<MMCampaign>() {
-=======
 	
 	let storage: MMCoreDataStorage
-	let context: NSManagedObjectContext
+	let context: ManagedObjectContext
 	
 	var messages = Set<MMGeoMessage>() {
->>>>>>> 2f916d1e
 		didSet {
 			for message in messages {
-				addRegions(fromMessage: message)
+				addRegions(from: message)
 			}
 		}
 	}
 	typealias RegionIdentifier = String
-<<<<<<< HEAD
 	var regions = [RegionIdentifier: MMRegion]()
 	var currentLocation: CLLocation?
-	var notExpiredRegions: [MMRegion] {
-		return regions.values.filter { $0.isExpired == false }
-=======
 	var regionsDictionary = [RegionIdentifier: MMRegion]()
 	var liveRegions: [MMRegion] {
 		return regionsDictionary.values.filter { $0.isLive }
->>>>>>> 2f916d1e
 	}
 	
 	init(storage: MMCoreDataStorage) {
@@ -52,81 +43,18 @@
 	}
 	
 	func regions(withIdentifier regionIdentifier: String) -> [MMRegion]? {
-		return messages.flatMap { $0.regions.filter({ (region) -> Bool in
-			region.identifier == regionIdentifier
-		}).first}
-	}
-	
-<<<<<<< HEAD
-	func campaingWithId(_ id: String) -> MMCampaign? {
-		return campaigns.filter({ $0.id == id }).first
-	}
-	
-	func addRegionsFromCampaign(_ campaign: MMCampaign) {
-		for region in campaign.regions {
-			regions[region.identifier] = region
+		return messages.flatMap {
+			$0.regions.filter( { region -> Bool in
+				region.identifier == regionIdentifier
+			}).first
 		}
 	}
 	
-	func removeRegionsFromCampaign(_ campaign: MMCampaign) {
-		for region in campaign.regions {
-			regions[region.identifier] = nil
-		}
-	}
-	
-	func addNewCampaign(_ newCampaign: MMCampaign) {
-		campaigns.insert(newCampaign)
-		addRegionsFromCampaign(newCampaign)
-		save()
-	}
-	
-	func removeCampaign(_ campaingToRemove: MMCampaign) {
-		campaigns.remove(campaingToRemove)
-		removeRegionsFromCampaign(campaingToRemove)
-		save()
-	}
-	
-	lazy var rootURL: URL = {
-		return FileManager.default.urls(for: FileManager.SearchPathDirectory.applicationSupportDirectory, in: FileManager.SearchPathDomainMask.userDomainMask)[0]
-	}()
-	
-	lazy var geoDirectoryURL: URL = {
-		return self.rootURL.appendingPathComponent(MMGeofencingDatasource.plistDir)
-	}()
-	
-	lazy var plistURL: URL = {
-		self.geoDirectoryURL.appendingPathComponent(MMGeofencingDatasource.plistFile)
-	}()
-	
-	lazy var locationArchivePath: String = {
-		let url = self.geoDirectoryURL.appendingPathComponent(MMGeofencingDatasource.locationArchive)
-		return url.path
-	}()
-	
-	func save() {
-		//FIXME: move to BG thread
-		if !FileManager.default.fileExists(atPath: geoDirectoryURL.path) {
-			do {
-				try FileManager.default.createDirectory(at: geoDirectoryURL, withIntermediateDirectories: true, attributes: nil)
-			} catch {
-				MMLogError("Can't create a directory for a plist.")
-				return
-			}
-		}
-		
-		let campaignDicts = campaigns.map { $0.dictionaryRepresentation }
-		do {
-			let data = try PropertyListSerialization.data(fromPropertyList: campaignDicts, format: PropertyListSerialization.PropertyListFormat.xml, options: 0)
-			try data.write(to: plistURL, options: NSData.WritingOptions.atomicWrite)
-		} catch {
-			MMLogError("Can't write to a plist.")
-		}
-=======
 	func message(withId id: String) -> MMGeoMessage? {
 		return messages.filter({ $0.messageId == id }).first
 	}
 	
-	func addRegions(fromMessage message: MMGeoMessage) {
+	func addRegions(from message: MMGeoMessage) {
 		for region in message.regions {
 			regionsDictionary[region.identifier] = region
 		}
@@ -142,9 +70,9 @@
 		}
 	}
 	
-	func add(message message: MMGeoMessage) {
+	func add(message: MMGeoMessage) {
 		messages.insert(message)
-		addRegions(fromMessage: message)
+		addRegions(from: message)
 	}
 	
 	func addRegions(regions: Set<MMRegion>) {
@@ -164,7 +92,7 @@
 	
 	func loadMessages() {
 		context.performBlockAndWait {
-			let msgs = MessageManagedObject.MM_findAllWithPredicate(NSPredicate(format: "messageTypeValue == %i", MMMessageType.Geo.rawValue), inContext: self.context) as? [MessageManagedObject]
+			let msgs = MessageManagedObject.MM_findAllWithPredicate(Predicate(format: "messageTypeValue == %i", MMMessageType.Geo.rawValue), inContext: self.context) as? [MessageManagedObject]
 			
 			if let messages = msgs?.flatMap(MMGeoMessage.init) {
 				self.messages = Set(messages)
@@ -190,36 +118,29 @@
 	}
 	
 	//MARK: for compatibility with previous storage
-	private lazy var rootURL: NSURL = {
-		return NSFileManager.defaultManager().URLsForDirectory(NSSearchPathDirectory.ApplicationSupportDirectory, inDomains: NSSearchPathDomainMask.UserDomainMask)[0]
+	private lazy var rootURL: URL = {
+		return FileManager.defaultManager().URLsForDirectory(SearchPathDirectory.ApplicationSupportDirectory, inDomains: SearchPathDomainMask.UserDomainMask)[0]
 	}()
 	
 	private lazy var geoDirectoryURL: NSURL = {
 		return self.rootURL.URLByAppendingPathComponent(MMGeofencingDatasource.plistDir)
 	}()
 	
-	private lazy var plistURL: NSURL = {
+	private lazy var plistURL: URL = {
 		self.geoDirectoryURL.URLByAppendingPathComponent(MMGeofencingDatasource.plistFile)
 	}()
 	
-	private var locationArchiveURL: NSURL {
+	private var locationArchiveURL: URL {
 		return self.geoDirectoryURL.URLByAppendingPathComponent(MMGeofencingDatasource.locationArchive)
->>>>>>> 2f916d1e
 	}
 	
 	private func loadCampainsFromPlist() {
 		//FIXME: move to BG thread
-<<<<<<< HEAD
-		guard let data = FileManager.default.contents(atPath: plistURL.path),
-			let plistArray = try? PropertyListSerialization.propertyList(from: data, options: PropertyListSerialization.MutabilityOptions.mutableContainersAndLeaves, format: nil),
-			let plistDicts = plistArray as? [[String: Any]] else
-=======
 		var campaigns: Set<MMPlistCampaign>
 		guard let plistPath = plistURL.path,
-			let data = NSFileManager.defaultManager().contentsAtPath(plistPath),
-			let plistArray = try? NSPropertyListSerialization.propertyListWithData(data, options: NSPropertyListMutabilityOptions.MutableContainersAndLeaves, format: nil),
+			let data = FileManager.defaultManager().contentsAtPath(plistPath),
+			let plistArray = try? PropertyListSerialization.propertyListWithData(data, options: PropertyListMutabilityOptions.MutableContainersAndLeaves, format: nil),
 			let plistDicts = plistArray as? [[String: AnyObject]] else
->>>>>>> 2f916d1e
 		{
 			MMLogError("Can't load campaigns from plist.")
 			campaigns = []
@@ -241,8 +162,8 @@
 					[
 						MMAPIKeys.kSilent:
 						[
-							MMAPIKeys.kTitle: campaign.title ?? NSNull(),
-							MMAPIKeys.kBody: campaign.body ?? NSNull()
+							MMAPIKeys.kTitle: campaign.title ?? Null(),
+							MMAPIKeys.kBody: campaign.body ?? Null()
 						],
 						MMAPIKeys.kGeo: campaign.regions.flatMap{$0.dictionaryRepresentation}
 					]
@@ -253,7 +174,7 @@
 		}
 		
 		do {
-			try NSFileManager.defaultManager().removeItemAtPath(plistPath)
+			try FileManager.defaultManager().removeItemAtPath(plistPath)
 		} catch {
 			MMLogDebug("Can't remove old geo paths.")
 			return
@@ -262,21 +183,16 @@
 	
 	private func loadLocationFromPlist() {
 		guard let locationArchivePath = locationArchiveURL.path,
-			let location = NSKeyedUnarchiver.unarchiveObjectWithFile(locationArchivePath) as? CLLocation else {
+			let location = KeyedUnarchiver.unarchiveObjectWithFile(locationArchivePath) as? CLLocation else {
 			return
 		}
-<<<<<<< HEAD
-		campaigns = Set(plistDicts.flatMap(MMCampaign.init))
-=======
-		
 		MobileMessaging.currentInstallation?.location = location
 		
 		do {
-			try NSFileManager.defaultManager().removeItemAtPath(locationArchivePath)
+			try FileManager.defaultManager().removeItemAtPath(locationArchivePath)
 		} catch {
 			MMLogDebug("Can't remove old geo paths.")
 			return
 		}
->>>>>>> 2f916d1e
 	}
 }
