//
//  InteractiveMessageTests.swift
//  MobileMessagingExample
//
//  Created by okoroleva on 08.07.16.
//

import XCTest
@testable import MobileMessaging

class InteractiveMessageTests: XCTestCase {
	
<<<<<<< HEAD
	func apnsPayloadWithAllActions(categoryId: String, actionId: String) -> [AnyHashable: Any] {
=======
	func apnsPayloadWithAllActions(categoryId: String, actionId: String) -> [NSObject: AnyObject] {
>>>>>>> 2f916d1e
		return
			[
				"messageId": "m1" ,
				"aps": ["alert": ["title": "msg_title", "body": "msg_body"], "category": "\(categoryId)", "badge": 6, "sound": "default"],
				MMAPIKeys.kInternalData:
				[
					    MMAPIKeys.kInteractive:
					    [
							MMAPIKeys.kButtonActions : [
								"\(actionId)" : [
									"mark_as_seen",
									"reply"
								]
							]
						]
				],
				MMAPIKeys.kCustomPayload: ["customKey": "customValue"]
		    ]
	}

    func testHandlersCalled() {
<<<<<<< HEAD
		let replyExp = expectation(description: "Reply handler called")
		let mssExp = expectation(description: "Mark as Seen handler called")
		var replyResultMessageId: String?
		var markAsSeenResultMessageId: String?
		
		MMActionReply.setActionHandler { (result) in
=======
		let replyExp = expectationWithDescription("Reply handler called")
		let mssExp = expectationWithDescription("Mark as Seen handler called")
		var replyResultMessageId: String?
		var markAsSeenResultMessageId: String?
		
		MMActionReply.setHandler { (result) in
>>>>>>> 2f916d1e
			replyResultMessageId = result.messageId
			replyExp.fulfill()
		}
		
<<<<<<< HEAD
		MMActionMarkAsSeen.setActionHandler { (result) in
=======
		MMActionMarkAsSeen.setHandler { (result) in
>>>>>>> 2f916d1e
			markAsSeenResultMessageId = result.messageId
			mssExp.fulfill()
		}
		
		let actionId = "open_url"
<<<<<<< HEAD
		MMMessage.performAction(identifier: actionId, userInfo: apnsPayloadWithAllActions(categoryId: "category", actionId: actionId), responseInfo: nil, completionHandler: nil)
		
		self.waitForExpectations(timeout: 200) { err in
=======
		MMMessage.performAction(withIdentifier: actionId, userInfo: apnsPayloadWithAllActions("category", actionId: actionId), responseInfo: nil, completionHandler: nil)
		
		self.waitForExpectationsWithTimeout(200) { err in
>>>>>>> 2f916d1e
			XCTAssertEqual(replyResultMessageId, "m1")
			XCTAssertEqual(markAsSeenResultMessageId, "m1")
		}
	}
	
	func testHandlersNotCalledForPredefinedCategory() {
		let actionId = "reply"
<<<<<<< HEAD
		let replyExp = expectation(description: "Reply handler called")
=======
		let replyExp = expectationWithDescription("Reply handler called")
>>>>>>> 2f916d1e

		MMActionReply.setHandler { (result) in
			XCTAssertEqual(result.messageId, "m1")
			replyExp.fulfill()
		}
		
		MMActionMarkAsSeen.setHandler { (result) in
			XCTFail()
		}
		
		MMActionOpenURL.setHandler { (result) in
			XCTFail()
		}
		
<<<<<<< HEAD
		MMMessage.performAction(identifier: actionId, userInfo: apnsPayloadWithAllActions(categoryId: "chatMessage", actionId: actionId), responseInfo: nil, completionHandler: nil)
=======
		MMMessage.performAction(withIdentifier: actionId, userInfo: apnsPayloadWithAllActions("chatMessage", actionId: actionId), responseInfo: nil, completionHandler: nil)
>>>>>>> 2f916d1e
		
		self.waitForExpectations(timeout: 10, handler: nil)
	}
	
	func testReplyText() {
		let actionId = "reply"
		let replyText = "Hello world!"
		
		let replyExp = expectation(description: "Reply handler called")
		
		MMActionReply.setHandler { (result) in
			XCTAssertEqual(result.messageId, "m1")
			
			if #available(iOS 9.0, *) {
				XCTAssertEqual(result.text, replyText)
			}
			
			replyExp.fulfill()
		}
		
		MMActionMarkAsSeen.setHandler { (result) in
			XCTFail()
		}
		
		MMActionOpenURL.setHandler { (result) in
			XCTFail()
		}
		
		if #available(iOS 9.0, *) {
<<<<<<< HEAD
			MMMessage.performAction(identifier: actionId,
			                        userInfo: apnsPayloadWithAllActions(categoryId: "chatMessage", actionId: actionId),
			                        responseInfo: [UIUserNotificationActionResponseTypedTextKey : replyText],
			                        completionHandler: nil)
		} else {
			MMMessage.performAction(identifier: actionId,
			                        userInfo: apnsPayloadWithAllActions(categoryId: "chatMessage", actionId: actionId),
=======
			MMMessage.performAction(withIdentifier: actionId,
			                        userInfo: apnsPayloadWithAllActions("chatMessage", actionId: actionId),
			                        responseInfo: [UIUserNotificationActionResponseTypedTextKey : replyText],
			                        completionHandler: nil)
		} else {
			MMMessage.performAction(withIdentifier: actionId,
			                        userInfo: apnsPayloadWithAllActions("chatMessage", actionId: actionId),
>>>>>>> 2f916d1e
			                        responseInfo: nil,
			                        completionHandler: nil)
		}
		
		self.waitForExpectations(timeout: 10, handler: nil)
	}
}<|MERGE_RESOLUTION|>--- conflicted
+++ resolved
@@ -10,11 +10,7 @@
 
 class InteractiveMessageTests: XCTestCase {
 	
-<<<<<<< HEAD
 	func apnsPayloadWithAllActions(categoryId: String, actionId: String) -> [AnyHashable: Any] {
-=======
-	func apnsPayloadWithAllActions(categoryId: String, actionId: String) -> [NSObject: AnyObject] {
->>>>>>> 2f916d1e
 		return
 			[
 				"messageId": "m1" ,
@@ -36,44 +32,26 @@
 	}
 
     func testHandlersCalled() {
-<<<<<<< HEAD
 		let replyExp = expectation(description: "Reply handler called")
 		let mssExp = expectation(description: "Mark as Seen handler called")
 		var replyResultMessageId: String?
 		var markAsSeenResultMessageId: String?
 		
-		MMActionReply.setActionHandler { (result) in
-=======
-		let replyExp = expectationWithDescription("Reply handler called")
-		let mssExp = expectationWithDescription("Mark as Seen handler called")
-		var replyResultMessageId: String?
-		var markAsSeenResultMessageId: String?
-		
 		MMActionReply.setHandler { (result) in
->>>>>>> 2f916d1e
 			replyResultMessageId = result.messageId
 			replyExp.fulfill()
 		}
 		
-<<<<<<< HEAD
-		MMActionMarkAsSeen.setActionHandler { (result) in
-=======
 		MMActionMarkAsSeen.setHandler { (result) in
->>>>>>> 2f916d1e
 			markAsSeenResultMessageId = result.messageId
 			mssExp.fulfill()
 		}
 		
 		let actionId = "open_url"
-<<<<<<< HEAD
-		MMMessage.performAction(identifier: actionId, userInfo: apnsPayloadWithAllActions(categoryId: "category", actionId: actionId), responseInfo: nil, completionHandler: nil)
+
+		MMMessage.performAction(withIdentifier: actionId, userInfo: apnsPayloadWithAllActions(categoryId: "category", actionId: actionId), responseInfo: nil, completionHandler: nil)
 		
 		self.waitForExpectations(timeout: 200) { err in
-=======
-		MMMessage.performAction(withIdentifier: actionId, userInfo: apnsPayloadWithAllActions("category", actionId: actionId), responseInfo: nil, completionHandler: nil)
-		
-		self.waitForExpectationsWithTimeout(200) { err in
->>>>>>> 2f916d1e
 			XCTAssertEqual(replyResultMessageId, "m1")
 			XCTAssertEqual(markAsSeenResultMessageId, "m1")
 		}
@@ -81,11 +59,8 @@
 	
 	func testHandlersNotCalledForPredefinedCategory() {
 		let actionId = "reply"
-<<<<<<< HEAD
+
 		let replyExp = expectation(description: "Reply handler called")
-=======
-		let replyExp = expectationWithDescription("Reply handler called")
->>>>>>> 2f916d1e
 
 		MMActionReply.setHandler { (result) in
 			XCTAssertEqual(result.messageId, "m1")
@@ -100,12 +75,7 @@
 			XCTFail()
 		}
 		
-<<<<<<< HEAD
-		MMMessage.performAction(identifier: actionId, userInfo: apnsPayloadWithAllActions(categoryId: "chatMessage", actionId: actionId), responseInfo: nil, completionHandler: nil)
-=======
-		MMMessage.performAction(withIdentifier: actionId, userInfo: apnsPayloadWithAllActions("chatMessage", actionId: actionId), responseInfo: nil, completionHandler: nil)
->>>>>>> 2f916d1e
-		
+		MMMessage.performAction(withIdentifier: actionId, userInfo: apnsPayloadWithAllActions(categoryId: "chatMessage", actionId: actionId), responseInfo: nil, completionHandler: nil)
 		self.waitForExpectations(timeout: 10, handler: nil)
 	}
 	
@@ -134,23 +104,13 @@
 		}
 		
 		if #available(iOS 9.0, *) {
-<<<<<<< HEAD
-			MMMessage.performAction(identifier: actionId,
+			MMMessage.performAction(withIdentifier: actionId,
 			                        userInfo: apnsPayloadWithAllActions(categoryId: "chatMessage", actionId: actionId),
 			                        responseInfo: [UIUserNotificationActionResponseTypedTextKey : replyText],
 			                        completionHandler: nil)
 		} else {
-			MMMessage.performAction(identifier: actionId,
+			MMMessage.performAction(withIdentifier: actionId,
 			                        userInfo: apnsPayloadWithAllActions(categoryId: "chatMessage", actionId: actionId),
-=======
-			MMMessage.performAction(withIdentifier: actionId,
-			                        userInfo: apnsPayloadWithAllActions("chatMessage", actionId: actionId),
-			                        responseInfo: [UIUserNotificationActionResponseTypedTextKey : replyText],
-			                        completionHandler: nil)
-		} else {
-			MMMessage.performAction(withIdentifier: actionId,
-			                        userInfo: apnsPayloadWithAllActions("chatMessage", actionId: actionId),
->>>>>>> 2f916d1e
 			                        responseInfo: nil,
 			                        completionHandler: nil)
 		}
