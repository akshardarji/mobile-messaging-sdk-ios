//
//  MessageFetchingOperation.swift
//
//  Created by Andrey K. on 20/06/16.
//

import Foundation
import CoreData

final class MessageFetchingOperation: Operation {
	var context: NSManagedObjectContext
	var finishBlock: ((MMFetchMessagesResult) -> Void)?
	var remoteAPIQueue: MMRemoteAPIQueue
	var result = MMFetchMessagesResult.Cancel
	
	init(context: NSManagedObjectContext, remoteAPIQueue: MMRemoteAPIQueue, finishBlock: ((MMFetchMessagesResult) -> Void)? = nil) {
		self.context = context
		self.remoteAPIQueue = remoteAPIQueue
		self.finishBlock = finishBlock
		
		super.init()
		
		self.addCondition(RegistrationCondition(internalId: MobileMessaging.currentUser?.internalId))
	}
	
	override func execute() {
		MMLogDebug("Starting message fetching operation...")
		self.syncMessages()
	}
	
	private func syncMessages() {
		self.context.performAndWait {
			guard let internalId = MobileMessaging.currentUser?.internalId else
			{
				self.finishWithError(NSError(type: MMInternalErrorType.NoRegistration))
				return
			}
			
<<<<<<< HEAD
			let date = Date(timeIntervalSinceNow: -60 * 60 * 24 * 7) // 7 days ago
			
			let nonReportedMessages = MessageManagedObject.MM_findAllWithPredicate(NSPredicate(format: "reportSent == false"), context: self.context)
			let archivedMessages = MessageManagedObject.MM_findAllWithPredicate(NSPredicate(format: "reportSent == true && creationDate > %@", argumentArray: [date]), context: self.context)
=======
			let date = NSDate(timeIntervalSinceNow: -60 * 60 * 24 * 7) // consider messages not older than 7 days
			let fetchLimit = 100 // consider 100 most recent messages
			
			let nonReportedMessages = MessageManagedObject.MM_findAllWithPredicate(NSPredicate(format: "reportSent == false"), inContext: self.context) as? [MessageManagedObject]

			let archivedMessages = MessageManagedObject.MM_find(withPredicate: NSPredicate(format: "reportSent == true && creationDate > %@", date), fetchLimit: fetchLimit, sortedBy: "creationDate", ascending: false, inContext: self.context) as? [MessageManagedObject]
>>>>>>> 2f916d1e
			
			let nonReportedMessageIds = nonReportedMessages?.map{ $0.messageId }
			let archveMessageIds = archivedMessages?.map{ $0.messageId }
			
			let request = MMPostSyncRequest(internalId: internalId, archiveMsgIds: archveMessageIds, dlrMsgIds: nonReportedMessageIds)
			MMLogDebug("Found \(nonReportedMessageIds?.count) not reported messages. \(archivedMessages?.count) archive messages.")
<<<<<<< HEAD
			
			self.remoteAPIQueue.performRequest(request, completion: { result in
				self.handleRequestResponse(result: result, nonReportedMessageIds: nonReportedMessageIds)
				}
			)
=======
			self.remoteAPIQueue.perform(request: request) { result in
				self.handleRequestResponse(result, nonReportedMessageIds: nonReportedMessageIds)
			}
>>>>>>> 2f916d1e
		}
	}

	private func handleRequestResponse(result: MMFetchMessagesResult, nonReportedMessageIds: [String]?) {
		self.result = result
		
		self.context.performAndWait {
			switch result {
			case .Success(let fetchResponse):
				let fetchedMessages = fetchResponse.messages
				MMLogDebug("Messages fetching succeded: received \(fetchedMessages?.count) new messages: \(fetchedMessages)")
				
				if let nonReportedMessageIds = nonReportedMessageIds {
					self.dequeueDeliveryReports(messageIDs: nonReportedMessageIds)
					MMLogDebug("Delivery report sent for messages: \(nonReportedMessageIds)")
					if nonReportedMessageIds.count > 0 {
						NotificationCenter.mm_postNotificationFromMainThread(name: MMNotificationDeliveryReportSent, userInfo: [MMNotificationKeyDLRMessageIDs: nonReportedMessageIds])
					}
				}
				
			case .Failure(_):
				MMLogError("Sync request failed")
			case .Cancel:
				MMLogDebug("Sync cancelled")
				break
			}
			self.finishWithError(result.error as NSError?)
		}
	}
	
	private func dequeueDeliveryReports(messageIDs: [String]) {
		guard let messages = MessageManagedObject.MM_findAllWithPredicate(NSPredicate(format: "messageId IN %@", messageIDs), context: context)
			, messages.count > 0
			else
		{
			return
		}
		
		messages.forEach { message in
			message.reportSent = true
		}
		
		MMLogDebug("Marked as delivered: \(messages.map{ $0.messageId })")
		context.MM_saveToPersistentStoreAndWait()
		
		self.updateMessageStorage(with: messages)
	}
	
	private func updateMessageStorage(with messages: [MessageManagedObject]) {
		messages.forEach({ MobileMessaging.sharedInstance?.messageStorageAdapter?.update(deliveryReportStatus: $0.reportSent.boolValue , for: $0.messageId) })
	}
	
	private func handleMessageOperation(messages: [MTMessage]) -> MessageHandlingOperation {
		return MessageHandlingOperation(messagesToHandle: messages,
		                                messagesDeliveryMethod: .pull,
		                                context: self.context,
		                                remoteAPIQueue: self.remoteAPIQueue,
		                                messageHandler: MobileMessaging.messageHandling) { error in
											
											var finalResult = self.result
											if let error = error {
												finalResult = MMFetchMessagesResult.Failure(error)
											}
											self.finishBlock?(finalResult)
		}
	}
	
	override func finished(_ errors: [NSError]) {
		MMLogDebug("Message fetching operation finished with errors: \(errors)")
		let finishResult = errors.isEmpty ? result : MMFetchMessagesResult.Failure(errors.first)
		switch finishResult {
		case .Success(let fetchResponse):
			if let messages = fetchResponse.messages , messages.count > 0 {
				self.produceOperation(handleMessageOperation(messages: messages))
			} else {
				self.finishBlock?(result)
			}
		default:
			self.finishBlock?(result)
		}
	}
}<|MERGE_RESOLUTION|>--- conflicted
+++ resolved
@@ -36,36 +36,20 @@
 				return
 			}
 			
-<<<<<<< HEAD
-			let date = Date(timeIntervalSinceNow: -60 * 60 * 24 * 7) // 7 days ago
-			
-			let nonReportedMessages = MessageManagedObject.MM_findAllWithPredicate(NSPredicate(format: "reportSent == false"), context: self.context)
-			let archivedMessages = MessageManagedObject.MM_findAllWithPredicate(NSPredicate(format: "reportSent == true && creationDate > %@", argumentArray: [date]), context: self.context)
-=======
 			let date = NSDate(timeIntervalSinceNow: -60 * 60 * 24 * 7) // consider messages not older than 7 days
 			let fetchLimit = 100 // consider 100 most recent messages
-			
-			let nonReportedMessages = MessageManagedObject.MM_findAllWithPredicate(NSPredicate(format: "reportSent == false"), inContext: self.context) as? [MessageManagedObject]
-
-			let archivedMessages = MessageManagedObject.MM_find(withPredicate: NSPredicate(format: "reportSent == true && creationDate > %@", date), fetchLimit: fetchLimit, sortedBy: "creationDate", ascending: false, inContext: self.context) as? [MessageManagedObject]
->>>>>>> 2f916d1e
+			let nonReportedMessages = MessageManagedObject.MM_findAllWithPredicate(NSPredicate(format: "reportSent == false"), inContext: self.context)
+			let archivedMessages = MessageManagedObject.MM_find(withPredicate: NSPredicate(format: "reportSent == true && creationDate > %@", date), fetchLimit: fetchLimit, sortedBy: "creationDate", ascending: false, inContext: self.context)
 			
 			let nonReportedMessageIds = nonReportedMessages?.map{ $0.messageId }
 			let archveMessageIds = archivedMessages?.map{ $0.messageId }
 			
 			let request = MMPostSyncRequest(internalId: internalId, archiveMsgIds: archveMessageIds, dlrMsgIds: nonReportedMessageIds)
 			MMLogDebug("Found \(nonReportedMessageIds?.count) not reported messages. \(archivedMessages?.count) archive messages.")
-<<<<<<< HEAD
-			
-			self.remoteAPIQueue.performRequest(request, completion: { result in
-				self.handleRequestResponse(result: result, nonReportedMessageIds: nonReportedMessageIds)
-				}
-			)
-=======
+
 			self.remoteAPIQueue.perform(request: request) { result in
 				self.handleRequestResponse(result, nonReportedMessageIds: nonReportedMessageIds)
 			}
->>>>>>> 2f916d1e
 		}
 	}
 
