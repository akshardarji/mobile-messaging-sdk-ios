//
//  MMUtils.swift
//  MobileMessaging
//
//  Created by Andrey K. on 17/02/16.
//  
//

import Foundation
import CoreData

struct DateStaticFormatters {
	static var ContactsServiceDateFormatter: DateFormatter = {
		let result = DateFormatter()
		result.locale = Locale(identifier: "en_US_POSIX")
		result.dateFormat = "yyyy-MM-dd"
		return result
	}()
<<<<<<< HEAD
	static var ISO8601SecondsFormatter: DateFormatter = {
		let result = DateFormatter()
		result.locale = Locale(identifier: "en_US_POSIX")
=======
	static var ISO8601SecondsFormatter: NSDateFormatter = {
		let result = NSDateFormatter()
		result.locale = NSLocale(localeIdentifier: "en_US_POSIX")
>>>>>>> 2f916d1e
		result.dateFormat = "yyyy-MM-dd'T'HH:mm:ssZZZZZ"
		return result
	}()
	static var CoreDataDateFormatter: DateFormatter = {
		let result = DateFormatter()
		result.locale = Locale(identifier: "en_US_POSIX")
		result.dateFormat = "yyyy-MM-dd HH:mm:ss Z"
		return result
	}()
	static var timeFormatter: DateFormatter = {
		let result = DateFormatter()
		result.dateStyle = DateFormatter.Style.none
		result.timeStyle = DateFormatter.Style.short
		return result
	}()
}

public extension Dictionary where Key: ExpressibleByStringLiteral, Value: Any {
	public var mm_apsAlertBody: String? {
		return (self as NSDictionary).mm_apsAlertBody
	}
	
	public var mm_messageId: String? {
		return (self as NSDictionary).mm_messageId
	}
}

public extension NSDictionary {
	public var mm_apsAlertBody: String? {
		var messageDict: NSDictionary
		if let aps = self["aps"] as? NSDictionary {
			messageDict = aps
		} else {
			messageDict = self
		}
		
		if let alert = messageDict["alert"] as? String {
			return alert
		} else if let alert = messageDict["alert"] as? NSDictionary, let body = alert["body"] as? String {
			return body
		} else {
			return nil
		}
	}
	
	public var mm_messageId: String? {
		return self["messageId"] as? String
	}
}

extension NotificationCenter {
	class func mm_postNotificationFromMainThread(name: String, userInfo: [AnyHashable: Any]?) {
		MMQueue.Main.queue.executeAsync {
			NotificationCenter.default.post(name: NSNotification.Name(rawValue: name), object: self, userInfo: userInfo)
		}
	}
}

extension OperationQueue {
	class var mm_newSerialQueue: OperationQueue {
		let newQ = OperationQueue()
		newQ.maxConcurrentOperationCount = 1
		return newQ
	}
}

class MMNetworkReachabilityManager {
	static let sharedInstance = MMNetworkReachabilityManager()
	private let manager: MM_AFNetworkReachabilityManager
	init() {
		manager = MM_AFNetworkReachabilityManager.shared()
	}
	var localizedNetworkReachabilityStatusString: String {
		return manager.localizedNetworkReachabilityStatusString()
	}
	
	func startMonitoring() { manager.startMonitoring() }
	func stopMonitoring() { manager.stopMonitoring() }
	var reachable: Bool { return manager.isReachable }
	
	func currentlyReachable() -> Bool {
        var zeroAddress = sockaddr_in()
		zeroAddress.sin_len = UInt8(MemoryLayout<sockaddr_in>.size)
		zeroAddress.sin_family = sa_family_t(AF_INET)
		
		guard let defaultRouteReachability = withUnsafePointer(to: &zeroAddress, {
			$0.withMemoryRebound(to: sockaddr.self, capacity: 1) {
				SCNetworkReachabilityCreateWithAddress(nil, $0)
			}
		}) else {
			return false
		}
		
		var flags: SCNetworkReachabilityFlags = []
		if !SCNetworkReachabilityGetFlags(defaultRouteReachability, &flags) {
			return false
		}
		
		let isReachable = flags.contains(.reachable)
		let needsConnection = flags.contains(.connectionRequired)
		
		return (isReachable && !needsConnection)
	}
	func setReachabilityStatusChangeBlock(block: ((AFNetworkReachabilityStatus) -> Void)?) {
		manager.setReachabilityStatusChange(block)
	}
}

extension UIApplication {
	var mm_isCurrentAppRegisteredForRemoteNotifications: Bool {
		return UIApplication.shared.isRegisteredForRemoteNotifications
	}
}

extension Data {
    var mm_toHexString: String {
		return reduce("") {$0 + String(format: "%02x", $1)}
    }
}

extension String {
	func mm_breakWithMaxLength(maxLenght: Int) -> String {
		var result: String = self
		let currentLen = self.characters.count
		let doPutDots = maxLenght > 3
		if currentLen > maxLenght {
			if let index = self.index(self.startIndex, offsetBy: maxLenght - (doPutDots ? 3 : 0), limitedBy: self.endIndex) {
				result = self.substring(to: index) + (doPutDots ? "..." : "")
			}
		}
		return result
	}
	
    func mm_toHexademicalString() -> String? {
        if let data: Data = self.data(using: String.Encoding.utf16) {
            return data.mm_toHexString
        } else {
            return nil
        }
    }
    
    func mm_fromHexademicalString() -> String? {
        if let data = self.mm_dataFromHexadecimalString() {
            return String.init(data: data, encoding: String.Encoding.utf16)
        } else {
            return nil
        }
    }
    
    func mm_dataFromHexadecimalString() -> Data? {
		let trimmedString = self.trimmingCharacters(in: CharacterSet.init(charactersIn:"<> ")).replacingOccurrences(of: " ", with: "")
        
        // make sure the cleaned up string consists solely of hex digits, and that we have even number of them
        
        let regex = try! NSRegularExpression(pattern: "^[0-9a-f]*$", options: .caseInsensitive)
        
        let found = regex.firstMatch(in: trimmedString, options: [], range: NSMakeRange(0, trimmedString.characters.count))
        if found == nil || found?.range.location == NSNotFound || trimmedString.characters.count % 2 != 0 {
            return nil
        }
        
        // everything ok, so now let's build NSData
		var data = Data()
		
		var index = trimmedString.startIndex
		
		while index < trimmedString.endIndex {
			let range:Range<Index> = index..<trimmedString.index(index, offsetBy: 2)
			let byteString = trimmedString.substring(with: range)
            let num = UInt8(byteString.withCString { strtoul($0, nil, 16) })
            data.append([num] as [UInt8], count: 1)
			index = trimmedString.index(index, offsetBy: 2)
        }
		
        return data
    }

	func mm_escapeString() -> String {
		let raw: String = self
		var urlFragmentAllowed = CharacterSet.urlFragmentAllowed
		urlFragmentAllowed.remove(charactersIn: "!*'();:@&=+$,/?%#[]")
		var result = String()
		if let str = raw.addingPercentEncoding(withAllowedCharacters: urlFragmentAllowed) {
			result = str
		}
		return result
	}
}

func += <Key, Value> (left: inout Dictionary<Key, Value>, right: Dictionary<Key, Value>?) {
	guard let right = right else {
		return
	}
	for (k, v) in right {
		left.updateValue(v, forKey: k)
	}
}

func + <Key, Value> (l: Dictionary<Key, Value>?, r: Dictionary<Key, Value>?) -> Dictionary<Key, Value>? {
	
	switch (l, r) {
	case (.none, .none):
		return nil
	case (.some(let left), .none):
		return left
	case (.none, .some(let right)):
		return right
	case (.some(let left), .some(let right)):
		var lMutable = left
		for (k, v) in right {
			lMutable[k] = v
		}
		return lMutable
	}
}

func ==(lhs : [AnyHashable : UserDataSupportedTypes], rhs: [AnyHashable : UserDataSupportedTypes]) -> Bool {
	return NSDictionary(dictionary: lhs).isEqual(to: rhs)
}

func !=(lhs : [AnyHashable : UserDataSupportedTypes], rhs: [AnyHashable : UserDataSupportedTypes]) -> Bool {
	return !NSDictionary(dictionary: lhs).isEqual(to: rhs)
}

func isIOS9() -> Bool {
	if #available(iOS 9.0, *) {
		return true
	} else {
		return false
	}
}<|MERGE_RESOLUTION|>--- conflicted
+++ resolved
@@ -16,18 +16,14 @@
 		result.dateFormat = "yyyy-MM-dd"
 		return result
 	}()
-<<<<<<< HEAD
+	
 	static var ISO8601SecondsFormatter: DateFormatter = {
 		let result = DateFormatter()
 		result.locale = Locale(identifier: "en_US_POSIX")
-=======
-	static var ISO8601SecondsFormatter: NSDateFormatter = {
-		let result = NSDateFormatter()
-		result.locale = NSLocale(localeIdentifier: "en_US_POSIX")
->>>>>>> 2f916d1e
 		result.dateFormat = "yyyy-MM-dd'T'HH:mm:ssZZZZZ"
 		return result
 	}()
+	
 	static var CoreDataDateFormatter: DateFormatter = {
 		let result = DateFormatter()
 		result.locale = Locale(identifier: "en_US_POSIX")
