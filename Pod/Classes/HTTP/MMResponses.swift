--- conflicted
+++ resolved
@@ -129,21 +129,4 @@
 protocol MMMessageMetadata: Hashable {
 	var isSilent: Bool {get}
 	var messageId: String {get}
-<<<<<<< HEAD
-}
-
-enum MMAPS {
-	case SilentAPS([AnyHashable: Any])
-	case NativeAPS([AnyHashable: Any])
-	
-	var text: String? {
-		switch self {
-		case .NativeAPS(let dict):
-			return (dict["alert"] as? [AnyHashable: Any])?["body"] as? String
-		case .SilentAPS(let dict):
-			return (dict["alert"] as? [AnyHashable: Any])?["body"] as? String
-		}
-	}
-=======
->>>>>>> 2f916d1e
 }