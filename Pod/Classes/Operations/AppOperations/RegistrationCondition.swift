//
//  RegistrationCondition.swift
//
//  Created by Andrey K. on 21/04/16.
//
//

import UIKit

final class RegistrationCondition: OperationCondition {
	static var name = "RegistrationCondition"
	static var isMutuallyExclusive = false
	let internalId: String?
<<<<<<< HEAD
=======
	
	init(internalId: String?) {
		self.internalId = internalId
	}
>>>>>>> 2f916d1e
	
	init(internalId: String?) {
		self.internalId = internalId
	}
	
	func dependencyForOperation(_ operation: Operation) -> Foundation.Operation? {
		return nil
	}
	
<<<<<<< HEAD
	func evaluateForOperation(_ operation: Operation, completion: @escaping (OperationConditionResult) -> Void) {
		if internalId == nil {
			completion(OperationConditionResult.failed(NSError(type: MMInternalErrorType.NoRegistration)))
=======
	func evaluateForOperation(operation: Operation, completion: OperationConditionResult -> Void) {
		if internalId == nil {
			completion(OperationConditionResult.Failed(NSError(type: MMInternalErrorType.NoRegistration)))
>>>>>>> 2f916d1e
		} else {
			completion(OperationConditionResult.satisfied)
		}
	}
}<|MERGE_RESOLUTION|>--- conflicted
+++ resolved
@@ -11,14 +11,7 @@
 	static var name = "RegistrationCondition"
 	static var isMutuallyExclusive = false
 	let internalId: String?
-<<<<<<< HEAD
-=======
-	
-	init(internalId: String?) {
-		self.internalId = internalId
-	}
->>>>>>> 2f916d1e
-	
+
 	init(internalId: String?) {
 		self.internalId = internalId
 	}
@@ -27,15 +20,9 @@
 		return nil
 	}
 	
-<<<<<<< HEAD
 	func evaluateForOperation(_ operation: Operation, completion: @escaping (OperationConditionResult) -> Void) {
 		if internalId == nil {
 			completion(OperationConditionResult.failed(NSError(type: MMInternalErrorType.NoRegistration)))
-=======
-	func evaluateForOperation(operation: Operation, completion: OperationConditionResult -> Void) {
-		if internalId == nil {
-			completion(OperationConditionResult.Failed(NSError(type: MMInternalErrorType.NoRegistration)))
->>>>>>> 2f916d1e
 		} else {
 			completion(OperationConditionResult.satisfied)
 		}
