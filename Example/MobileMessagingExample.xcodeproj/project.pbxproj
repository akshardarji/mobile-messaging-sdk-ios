--- conflicted
+++ resolved
@@ -7,25 +7,18 @@
 	objects = {
 
 /* Begin PBXBuildFile section */
-<<<<<<< HEAD
-		14CA94708BD94A0BA7C347D1 /* Pods_MobileMessagingExample.framework in Frameworks */ = {isa = PBXBuildFile; fileRef = ECC22349345E52D0C30A5904 /* Pods_MobileMessagingExample.framework */; };
-=======
 		0EF45C3CC1E2F1E3F3EC229B /* Pods_MobileMessagingExample.framework in Frameworks */ = {isa = PBXBuildFile; fileRef = 002D861BD5A05AE0FB9FBCEB /* Pods_MobileMessagingExample.framework */; };
 		5000030C1CCB7B2F00C91479 /* (null) in Resources */ = {isa = PBXBuildFile; };
 		5000030D1CCB7B2F00C91479 /* (null) in Resources */ = {isa = PBXBuildFile; };
 		500003101CCB7B3C00C91479 /* (null) in Resources */ = {isa = PBXBuildFile; };
 		500003111CCB7B3C00C91479 /* (null) in Resources */ = {isa = PBXBuildFile; };
->>>>>>> 2f916d1e
 		502129431CEEF450007CEF8E /* MessagesManager.swift in Sources */ = {isa = PBXBuildFile; fileRef = 502129421CEEF450007CEF8E /* MessagesManager.swift */; };
 		5073E4131D8AC93A00A175C4 /* MessageStorageTests.swift in Sources */ = {isa = PBXBuildFile; fileRef = 5073E4121D8AC93A00A175C4 /* MessageStorageTests.swift */; };
 		5073E4141D8AC93A00A175C4 /* MessageStorageTests.swift in Sources */ = {isa = PBXBuildFile; fileRef = 5073E4121D8AC93A00A175C4 /* MessageStorageTests.swift */; };
 		5079E8EC1D37C61700C09BE9 /* UserDataTests.swift in Sources */ = {isa = PBXBuildFile; fileRef = 5079E8EB1D37C61700C09BE9 /* UserDataTests.swift */; };
-<<<<<<< HEAD
-=======
 		507D54FD1D81ABAC00A26F37 /* CoreDataHelpersTests.swift in Sources */ = {isa = PBXBuildFile; fileRef = 507D54FC1D81ABAC00A26F37 /* CoreDataHelpersTests.swift */; };
 		507D54FE1D81ABAD00A26F37 /* CoreDataHelpersTests.swift in Sources */ = {isa = PBXBuildFile; fileRef = 507D54FC1D81ABAC00A26F37 /* CoreDataHelpersTests.swift */; };
 		50829B781D62056B00BAFA46 /* GeofencingServiceTests.swift in Sources */ = {isa = PBXBuildFile; fileRef = 50829B761D62056B00BAFA46 /* GeofencingServiceTests.swift */; };
->>>>>>> 2f916d1e
 		5087EDA71CEEF82500B85546 /* MessageCell.swift in Sources */ = {isa = PBXBuildFile; fileRef = 5087EDA61CEEF82500B85546 /* MessageCell.swift */; };
 		5087EDB01CEF067100B85546 /* InfoTableViewController.swift in Sources */ = {isa = PBXBuildFile; fileRef = 5087EDAC1CEF067100B85546 /* InfoTableViewController.swift */; };
 		5087EDB11CEF067100B85546 /* ListViewController.swift in Sources */ = {isa = PBXBuildFile; fileRef = 5087EDAD1CEF067100B85546 /* ListViewController.swift */; };
@@ -45,17 +38,13 @@
 		8EFABFCD1CEB3B9400510762 /* MMTestCase.swift in Sources */ = {isa = PBXBuildFile; fileRef = 5077629C1CC2893B00499542 /* MMTestCase.swift */; };
 		8EFABFCE1CEB3B9400510762 /* TestUtils.swift in Sources */ = {isa = PBXBuildFile; fileRef = A09103E01CABA839001873B4 /* TestUtils.swift */; };
 		8EFABFCF1CEB3B9400510762 /* RegistrationTests.swift in Sources */ = {isa = PBXBuildFile; fileRef = A09103DB1CABA839001873B4 /* RegistrationTests.swift */; };
+		8EFABFD01CEB3B9400510762 /* MessageReceivingTests.swift in Sources */ = {isa = PBXBuildFile; fileRef = A09103DA1CABA839001873B4 /* MessageReceivingTests.swift */; };
 		8EFABFD11CEB3B9400510762 /* RetryOperationTests.swift in Sources */ = {isa = PBXBuildFile; fileRef = A09103DC1CABA839001873B4 /* RetryOperationTests.swift */; };
 		8EFABFD21CEB3B9400510762 /* FetchMessagesTest.swift in Sources */ = {isa = PBXBuildFile; fileRef = A09103DF1CABA839001873B4 /* FetchMessagesTest.swift */; };
 		8EFABFD31CEB3B9400510762 /* MessageSeenTests.swift in Sources */ = {isa = PBXBuildFile; fileRef = A0ED51491CBFA72F00EF1B43 /* MessageSeenTests.swift */; };
-<<<<<<< HEAD
-		90068C12F4071816A8D08154 /* Pods_MobileMessagingExample_Tests.framework in Frameworks */ = {isa = PBXBuildFile; fileRef = 64881A3D52E5B50FA411F55A /* Pods_MobileMessagingExample_Tests.framework */; };
-		A010F7A61D78225300077000 /* MessageReceivingTests.swift in Sources */ = {isa = PBXBuildFile; fileRef = A09103DA1CABA839001873B4 /* MessageReceivingTests.swift */; };
-		A010F7A71D78225400077000 /* MessageReceivingTests.swift in Sources */ = {isa = PBXBuildFile; fileRef = A09103DA1CABA839001873B4 /* MessageReceivingTests.swift */; };
-=======
->>>>>>> 2f916d1e
 		A024DEA51CF7477A00084EF5 /* EscapingQueryTests.swift in Sources */ = {isa = PBXBuildFile; fileRef = A024DEA41CF7477A00084EF5 /* EscapingQueryTests.swift */; };
 		A024DEA61CF7477A00084EF5 /* EscapingQueryTests.swift in Sources */ = {isa = PBXBuildFile; fileRef = A024DEA41CF7477A00084EF5 /* EscapingQueryTests.swift */; };
+		A03F75001CE2243600414A6B /* MessageReceivingTests.swift in Sources */ = {isa = PBXBuildFile; fileRef = A09103DA1CABA839001873B4 /* MessageReceivingTests.swift */; };
 		A03F75011CE2243C00414A6B /* RegistrationTests.swift in Sources */ = {isa = PBXBuildFile; fileRef = A09103DB1CABA839001873B4 /* RegistrationTests.swift */; };
 		A03F75021CE2243C00414A6B /* RetryOperationTests.swift in Sources */ = {isa = PBXBuildFile; fileRef = A09103DC1CABA839001873B4 /* RetryOperationTests.swift */; };
 		A03F75031CE2243C00414A6B /* DeliveryReportingTests.swift in Sources */ = {isa = PBXBuildFile; fileRef = A09103DE1CABA839001873B4 /* DeliveryReportingTests.swift */; };
@@ -66,12 +55,7 @@
 		A047BFD81CB4EB5C00A6859F /* CopyableCell.swift in Sources */ = {isa = PBXBuildFile; fileRef = A047BFD71CB4EB5C00A6859F /* CopyableCell.swift */; };
 		A08859571CEC5ADE003EE4A3 /* NSErrorExtension.swift in Sources */ = {isa = PBXBuildFile; fileRef = A08859561CEC5ADE003EE4A3 /* NSErrorExtension.swift */; };
 		A0953C291CAD1C660076488D /* Main.storyboard in Resources */ = {isa = PBXBuildFile; fileRef = A0953C271CAD1C660076488D /* Main.storyboard */; };
-<<<<<<< HEAD
-		A0BD71EB1D7D9D2E00423953 /* GeofencingServiceTests.swift in Sources */ = {isa = PBXBuildFile; fileRef = 50829B761D62056B00BAFA46 /* GeofencingServiceTests.swift */; };
-		A0E9AC991D783F42007E79F5 /* GeofencingServiceTests.swift in Sources */ = {isa = PBXBuildFile; fileRef = 50829B761D62056B00BAFA46 /* GeofencingServiceTests.swift */; };
-=======
 		A0D1E2881D941ADE00DFB1E9 /* GeofencingServiceTests.swift in Sources */ = {isa = PBXBuildFile; fileRef = 50829B761D62056B00BAFA46 /* GeofencingServiceTests.swift */; };
->>>>>>> 2f916d1e
 		A0F30B101D410A3300247CED /* MOMessageSendingTests.swift in Sources */ = {isa = PBXBuildFile; fileRef = A0F30B0F1D410A3300247CED /* MOMessageSendingTests.swift */; };
 		D8F9257368C50CBB757F54B7 /* Pods_MobileMessagingExample_Tests.framework in Frameworks */ = {isa = PBXBuildFile; fileRef = 90EB0BC7A77A81EFC5375E6F /* Pods_MobileMessagingExample_Tests.framework */; };
 /* End PBXBuildFile section */
@@ -133,7 +117,6 @@
 		A09103DE1CABA839001873B4 /* DeliveryReportingTests.swift */ = {isa = PBXFileReference; fileEncoding = 4; lastKnownFileType = sourcecode.swift; path = DeliveryReportingTests.swift; sourceTree = "<group>"; };
 		A09103DF1CABA839001873B4 /* FetchMessagesTest.swift */ = {isa = PBXFileReference; fileEncoding = 4; lastKnownFileType = sourcecode.swift; path = FetchMessagesTest.swift; sourceTree = "<group>"; };
 		A09103E01CABA839001873B4 /* TestUtils.swift */ = {isa = PBXFileReference; fileEncoding = 4; lastKnownFileType = sourcecode.swift; path = TestUtils.swift; sourceTree = "<group>"; };
-		A0945CB11D79A1810093C188 /* MobileMessagingExample.entitlements */ = {isa = PBXFileReference; lastKnownFileType = text.plist.entitlements; name = MobileMessagingExample.entitlements; path = MobileMessagingExample/MobileMessagingExample.entitlements; sourceTree = "<group>"; };
 		A0953C281CAD1C660076488D /* Base */ = {isa = PBXFileReference; lastKnownFileType = file.storyboard; name = Base; path = Base.lproj/Main.storyboard; sourceTree = "<group>"; };
 		A0ED51491CBFA72F00EF1B43 /* MessageSeenTests.swift */ = {isa = PBXFileReference; fileEncoding = 4; lastKnownFileType = sourcecode.swift; path = MessageSeenTests.swift; sourceTree = "<group>"; };
 		A0F30B0F1D410A3300247CED /* MOMessageSendingTests.swift */ = {isa = PBXFileReference; fileEncoding = 4; lastKnownFileType = sourcecode.swift; path = MOMessageSendingTests.swift; sourceTree = "<group>"; };
@@ -221,7 +204,6 @@
 		607FACC71AFB9204008FA782 = {
 			isa = PBXGroup;
 			children = (
-				A0945CB11D79A1810093C188 /* MobileMessagingExample.entitlements */,
 				607FACF51AFB993E008FA782 /* Podspec Metadata */,
 				607FACD21AFB9204008FA782 /* Example for MobileMessaging */,
 				607FACE81AFB9204008FA782 /* Tests */,
@@ -341,11 +323,7 @@
 				607FACCE1AFB9204008FA782 /* Resources */,
 				B6DF0C3DB3277A269B6A6F75 /* [CP] Embed Pods Frameworks */,
 				7D043BF2892761EF47BF8DDF /* [CP] Copy Pods Resources */,
-<<<<<<< HEAD
-				E511C91681BE8FB43576B124 /* Embed Pods Frameworks */,
-=======
 				4532A02CF71BD1888EF28843 /* Embed Pods Frameworks */,
->>>>>>> 2f916d1e
 			);
 			buildRules = (
 			);
@@ -366,11 +344,7 @@
 				607FACE31AFB9204008FA782 /* Resources */,
 				14C2517FE8B23EFE09E7D0EC /* [CP] Embed Pods Frameworks */,
 				24B814EFF80C8F7730DB9A9D /* [CP] Copy Pods Resources */,
-<<<<<<< HEAD
-				B14C33B71345FFBC388F5137 /* Embed Pods Frameworks */,
-=======
 				111FECDE2BA631E19B1913C2 /* Embed Pods Frameworks */,
->>>>>>> 2f916d1e
 			);
 			buildRules = (
 			);
@@ -413,7 +387,6 @@
 					607FACCF1AFB9204008FA782 = {
 						CreatedOnToolsVersion = 6.3.1;
 						DevelopmentTeam = T6U248P7YM;
-						LastSwiftMigration = 0800;
 						SystemCapabilities = {
 							com.apple.BackgroundModes = {
 								enabled = 1;
@@ -425,15 +398,8 @@
 					};
 					607FACE41AFB9204008FA782 = {
 						CreatedOnToolsVersion = 6.3.1;
-						DevelopmentTeam = T6U248P7YM;
-						LastSwiftMigration = 0800;
-						ProvisioningStyle = Manual;
-						TestTargetID = 607FACCF1AFB9204008FA782;
 					};
 					8EFABFC71CEB3B9400510762 = {
-						DevelopmentTeam = T6U248P7YM;
-						LastSwiftMigration = 0800;
-						ProvisioningStyle = Automatic;
 						TestTargetID = 607FACCF1AFB9204008FA782;
 					};
 				};
@@ -463,10 +429,14 @@
 			isa = PBXResourcesBuildPhase;
 			buildActionMask = 2147483647;
 			files = (
+				500003111CCB7B3C00C91479 /* (null) in Resources */,
 				50B8C10D1CAD3362000FB79A /* Images.xcassets in Resources */,
+				500003101CCB7B3C00C91479 /* (null) in Resources */,
 				A0953C291CAD1C660076488D /* Main.storyboard in Resources */,
 				8EC5E6061CEB4A36008D53A3 /* MobileMessagingExample_Tests_Device-Info.plist in Resources */,
+				5000030D1CCB7B2F00C91479 /* (null) in Resources */,
 				607FACE01AFB9204008FA782 /* LaunchScreen.xib in Resources */,
+				5000030C1CCB7B2F00C91479 /* (null) in Resources */,
 			);
 			runOnlyForDeploymentPostprocessing = 0;
 		};
@@ -586,28 +556,12 @@
 			);
 			name = "[CP] Copy Pods Resources";
 			outputPaths = (
-				"",
 			);
 			runOnlyForDeploymentPostprocessing = 0;
 			shellPath = /bin/sh;
 			shellScript = "\"${SRCROOT}/Pods/Target Support Files/Pods-MobileMessagingExample/Pods-MobileMessagingExample-resources.sh\"\n";
 			showEnvVarsInLog = 0;
 		};
-		B14C33B71345FFBC388F5137 /* Embed Pods Frameworks */ = {
-			isa = PBXShellScriptBuildPhase;
-			buildActionMask = 2147483647;
-			files = (
-			);
-			inputPaths = (
-			);
-			name = "Embed Pods Frameworks";
-			outputPaths = (
-			);
-			runOnlyForDeploymentPostprocessing = 0;
-			shellPath = /bin/sh;
-			shellScript = "\"${SRCROOT}/Pods/Target Support Files/Pods-MobileMessagingExample_Tests/Pods-MobileMessagingExample_Tests-frameworks.sh\"\n";
-			showEnvVarsInLog = 0;
-		};
 		B6DF0C3DB3277A269B6A6F75 /* [CP] Embed Pods Frameworks */ = {
 			isa = PBXShellScriptBuildPhase;
 			buildActionMask = 2147483647;
@@ -616,21 +570,6 @@
 			inputPaths = (
 			);
 			name = "[CP] Embed Pods Frameworks";
-			outputPaths = (
-			);
-			runOnlyForDeploymentPostprocessing = 0;
-			shellPath = /bin/sh;
-			shellScript = "\"${SRCROOT}/Pods/Target Support Files/Pods-MobileMessagingExample/Pods-MobileMessagingExample-frameworks.sh\"\n";
-			showEnvVarsInLog = 0;
-		};
-		E511C91681BE8FB43576B124 /* Embed Pods Frameworks */ = {
-			isa = PBXShellScriptBuildPhase;
-			buildActionMask = 2147483647;
-			files = (
-			);
-			inputPaths = (
-			);
-			name = "Embed Pods Frameworks";
 			outputPaths = (
 			);
 			runOnlyForDeploymentPostprocessing = 0;
@@ -663,25 +602,17 @@
 			files = (
 				A0F30B101D410A3300247CED /* MOMessageSendingTests.swift in Sources */,
 				509B06641D7444C900E2C065 /* SystemDataTests.swift in Sources */,
-<<<<<<< HEAD
-				A06A82DB1D2FE3C80081026D /* InteractiveMessageTests.swift in Sources */,
-=======
->>>>>>> 2f916d1e
 				A03F75031CE2243C00414A6B /* DeliveryReportingTests.swift in Sources */,
-				A0BD71EB1D7D9D2E00423953 /* GeofencingServiceTests.swift in Sources */,
 				5079E8EC1D37C61700C09BE9 /* UserDataTests.swift in Sources */,
 				A0D1E2881D941ADE00DFB1E9 /* GeofencingServiceTests.swift in Sources */,
 				A03F75071CE2243C00414A6B /* MMTestCase.swift in Sources */,
 				A024DEA51CF7477A00084EF5 /* EscapingQueryTests.swift in Sources */,
 				A03F75051CE2243C00414A6B /* TestUtils.swift in Sources */,
 				50AD28B71D09889D009DCCD6 /* ManagedObjectObserverTests.swift in Sources */,
-<<<<<<< HEAD
-=======
 				507D54FD1D81ABAC00A26F37 /* CoreDataHelpersTests.swift in Sources */,
 				5073E4131D8AC93A00A175C4 /* MessageStorageTests.swift in Sources */,
->>>>>>> 2f916d1e
 				A03F75011CE2243C00414A6B /* RegistrationTests.swift in Sources */,
-				A010F7A61D78225300077000 /* MessageReceivingTests.swift in Sources */,
+				A03F75001CE2243600414A6B /* MessageReceivingTests.swift in Sources */,
 				A03F75021CE2243C00414A6B /* RetryOperationTests.swift in Sources */,
 				A03F75041CE2243C00414A6B /* FetchMessagesTest.swift in Sources */,
 				A03F75061CE2243C00414A6B /* MessageSeenTests.swift in Sources */,
@@ -701,16 +632,10 @@
 				50DBBC8A1D50880300485835 /* UserDataTests.swift in Sources */,
 				50DBBC8B1D50881200485835 /* MOMessageSendingTests.swift in Sources */,
 				8EFABFCF1CEB3B9400510762 /* RegistrationTests.swift in Sources */,
-<<<<<<< HEAD
-				A0E9AC991D783F42007E79F5 /* GeofencingServiceTests.swift in Sources */,
-				50DBBC8C1D50882100485835 /* InteractiveMessageTests.swift in Sources */,
-				A010F7A71D78225400077000 /* MessageReceivingTests.swift in Sources */,
-=======
 				507D54FE1D81ABAD00A26F37 /* CoreDataHelpersTests.swift in Sources */,
 				5073E4141D8AC93A00A175C4 /* MessageStorageTests.swift in Sources */,
 				50829B781D62056B00BAFA46 /* GeofencingServiceTests.swift in Sources */,
 				8EFABFD01CEB3B9400510762 /* MessageReceivingTests.swift in Sources */,
->>>>>>> 2f916d1e
 				8EFABFD11CEB3B9400510762 /* RetryOperationTests.swift in Sources */,
 				8EFABFD21CEB3B9400510762 /* FetchMessagesTest.swift in Sources */,
 				8EFABFD31CEB3B9400510762 /* MessageSeenTests.swift in Sources */,
@@ -769,7 +694,6 @@
 				CLANG_WARN_OBJC_ROOT_CLASS = YES_ERROR;
 				CLANG_WARN_UNREACHABLE_CODE = YES;
 				CLANG_WARN__DUPLICATE_METHOD_MATCH = YES;
-				CODE_SIGN_IDENTITY = "iPhone Developer";
 				"CODE_SIGN_IDENTITY[sdk=iphoneos*]" = "iPhone Developer";
 				COPY_PHASE_STRIP = NO;
 				CURRENT_PROJECT_VERSION = 1460136653739;
@@ -817,7 +741,6 @@
 				CLANG_WARN_OBJC_ROOT_CLASS = YES_ERROR;
 				CLANG_WARN_UNREACHABLE_CODE = YES;
 				CLANG_WARN__DUPLICATE_METHOD_MATCH = YES;
-				CODE_SIGN_IDENTITY = "iPhone Developer";
 				"CODE_SIGN_IDENTITY[sdk=iphoneos*]" = "iPhone Developer";
 				COPY_PHASE_STRIP = NO;
 				CURRENT_PROJECT_VERSION = 1460136653739;
@@ -845,7 +768,6 @@
 			baseConfigurationReference = D1BDF43CB4775DC413F32BC9 /* Pods-MobileMessagingExample.debug.xcconfig */;
 			buildSettings = {
 				ASSETCATALOG_COMPILER_APPICON_NAME = AppIcon;
-				CODE_SIGN_ENTITLEMENTS = MobileMessagingExample/MobileMessagingExample.entitlements;
 				CODE_SIGN_IDENTITY = "iPhone Developer";
 				CURRENT_PROJECT_VERSION = 1460136653739;
 				DEFINES_MODULE = YES;
@@ -864,7 +786,6 @@
 				OTHER_SWIFT_FLAGS = "$(inherited) \"-D\" \"COCOAPODS\"";
 				PRODUCT_BUNDLE_IDENTIFIER = com.infobip.mobilemessaging.example;
 				PRODUCT_NAME = MobileMessagingExample;
-				SWIFT_VERSION = 3.0;
 			};
 			name = Debug;
 		};
@@ -873,7 +794,6 @@
 			baseConfigurationReference = 918A53153FB37007425D5C78 /* Pods-MobileMessagingExample.release.xcconfig */;
 			buildSettings = {
 				ASSETCATALOG_COMPILER_APPICON_NAME = AppIcon;
-				CODE_SIGN_ENTITLEMENTS = MobileMessagingExample/MobileMessagingExample.entitlements;
 				CODE_SIGN_IDENTITY = "iPhone Developer";
 				CURRENT_PROJECT_VERSION = 1460136653739;
 				DEFINES_MODULE = YES;
@@ -892,7 +812,6 @@
 				OTHER_SWIFT_FLAGS = "$(inherited) \"-D\" \"COCOAPODS\"";
 				PRODUCT_BUNDLE_IDENTIFIER = com.infobip.mobilemessaging.example;
 				PRODUCT_NAME = MobileMessagingExample;
-				SWIFT_VERSION = 3.0;
 			};
 			name = Release;
 		};
@@ -900,10 +819,6 @@
 			isa = XCBuildConfiguration;
 			baseConfigurationReference = EB0BE174D51A6AAA7FE7425D /* Pods-MobileMessagingExample_Tests.debug.xcconfig */;
 			buildSettings = {
-				BUNDLE_LOADER = "$(TEST_HOST)";
-				CODE_SIGN_IDENTITY = "iPhone Developer";
-				"CODE_SIGN_IDENTITY[sdk=iphoneos*]" = "iPhone Developer";
-				DEVELOPMENT_TEAM = T6U248P7YM;
 				FRAMEWORK_SEARCH_PATHS = (
 					"$(SDKROOT)/Developer/Library/Frameworks",
 					"$(inherited)",
@@ -917,9 +832,6 @@
 				LD_RUNPATH_SEARCH_PATHS = "$(inherited) @executable_path/Frameworks @loader_path/Frameworks";
 				PRODUCT_BUNDLE_IDENTIFIER = "org.cocoapods.$(PRODUCT_NAME:rfc1034identifier)";
 				PRODUCT_NAME = MobileMessagingExample;
-				PROVISIONING_PROFILE_SPECIFIER = "";
-				SWIFT_VERSION = 3.0;
-				TEST_HOST = "$(BUILT_PRODUCTS_DIR)/MobileMessagingExample.app/MobileMessagingExample";
 			};
 			name = Debug;
 		};
@@ -927,9 +839,6 @@
 			isa = XCBuildConfiguration;
 			baseConfigurationReference = 220F5AFCE661E9767C9715CF /* Pods-MobileMessagingExample_Tests.release.xcconfig */;
 			buildSettings = {
-				BUNDLE_LOADER = "$(TEST_HOST)";
-				CODE_SIGN_IDENTITY = "iPhone Developer";
-				DEVELOPMENT_TEAM = T6U248P7YM;
 				FRAMEWORK_SEARCH_PATHS = (
 					"$(SDKROOT)/Developer/Library/Frameworks",
 					"$(inherited)",
@@ -939,18 +848,12 @@
 				LD_RUNPATH_SEARCH_PATHS = "$(inherited) @executable_path/Frameworks @loader_path/Frameworks";
 				PRODUCT_BUNDLE_IDENTIFIER = "org.cocoapods.$(PRODUCT_NAME:rfc1034identifier)";
 				PRODUCT_NAME = MobileMessagingExample;
-				PROVISIONING_PROFILE_SPECIFIER = "";
-				SWIFT_VERSION = 3.0;
-				TEST_HOST = "$(BUILT_PRODUCTS_DIR)/MobileMessagingExample.app/MobileMessagingExample";
 			};
 			name = Release;
 		};
 		8EFABFDB1CEB3B9400510762 /* Debug */ = {
 			isa = XCBuildConfiguration;
 			buildSettings = {
-				CODE_SIGN_IDENTITY = "iPhone Developer";
-				"CODE_SIGN_IDENTITY[sdk=iphoneos*]" = "iPhone Developer";
-				DEVELOPMENT_TEAM = T6U248P7YM;
 				FRAMEWORK_SEARCH_PATHS = (
 					"$(SDKROOT)/Developer/Library/Frameworks",
 					"$(inherited)",
@@ -965,9 +868,6 @@
 				OTHER_SWIFT_FLAGS = "$(inherited) \"-D\" \"COCOAPODS\"";
 				PRODUCT_BUNDLE_IDENTIFIER = "org.cocoapods.$(PRODUCT_NAME:rfc1034identifier)";
 				PRODUCT_NAME = "$(TARGET_NAME)";
-				PROVISIONING_PROFILE = "";
-				PROVISIONING_PROFILE_SPECIFIER = "";
-				SWIFT_VERSION = 3.0;
 				TEST_HOST = "$(BUILT_PRODUCTS_DIR)/MobileMessagingExample.app/MobileMessagingExample";
 			};
 			name = Debug;
@@ -975,9 +875,6 @@
 		8EFABFDC1CEB3B9400510762 /* Release */ = {
 			isa = XCBuildConfiguration;
 			buildSettings = {
-				CODE_SIGN_IDENTITY = "iPhone Developer";
-				"CODE_SIGN_IDENTITY[sdk=iphoneos*]" = "iPhone Developer";
-				DEVELOPMENT_TEAM = T6U248P7YM;
 				FRAMEWORK_SEARCH_PATHS = (
 					"$(SDKROOT)/Developer/Library/Frameworks",
 					"$(inherited)",
@@ -988,9 +885,6 @@
 				OTHER_SWIFT_FLAGS = "$(inherited) \"-D\" \"COCOAPODS\"";
 				PRODUCT_BUNDLE_IDENTIFIER = "org.cocoapods.$(PRODUCT_NAME:rfc1034identifier)";
 				PRODUCT_NAME = "$(TARGET_NAME)";
-				PROVISIONING_PROFILE = "";
-				PROVISIONING_PROFILE_SPECIFIER = "";
-				SWIFT_VERSION = 3.0;
 				TEST_HOST = "$(BUILT_PRODUCTS_DIR)/MobileMessagingExample.app/MobileMessagingExample";
 			};
 			name = Release;
