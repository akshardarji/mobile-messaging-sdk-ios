--- conflicted
+++ resolved
@@ -199,46 +199,14 @@
 func ==(lhs: MMSystemData, rhs: MMSystemData) -> Bool {
 	return lhs.hashValue == rhs.hashValue
 }
-<<<<<<< HEAD
-struct MMSystemData: Hashable {
-	let SDKVersion, OSVer, deviceManufcturer, deviceModel, appVer: String
-	let geoAvailability: Bool
-	var dictionaryRepresentation: [String: Any] {
-		return [
-			MMAPIKeys.kSystemDataSDKVersion: SDKVersion,
-			MMAPIKeys.kSystemDataOSVer: OSVer,
-			MMAPIKeys.kSystemDataDeviceManufacturer: deviceManufcturer,
-			MMAPIKeys.kSystemDataDeviceModel: deviceModel,
-			MMAPIKeys.kSystemDataAppVer: appVer,
-			MMAPIKeys.kSystemDataGeoAvailability: geoAvailability
-		]
-	}
-	
-	var hashValue: Int {
-		return (SDKVersion + OSVer + deviceManufcturer + deviceModel + appVer + String(geoAvailability)).hash
-	}
-	
-	static func currentSystemData(userAgent: MMUserAgent) -> MMSystemData {
-		return MMSystemData(SDKVersion: userAgent.libraryVersion, OSVer: userAgent.osVersion, deviceManufcturer: userAgent.deviceManufacturer, deviceModel: userAgent.deviceName, appVer: userAgent.hostingAppVersion, geoAvailability: MobileMessaging.geofencingService.isAvailable)
-	}
-}
-=======
->>>>>>> 2f916d1e
 
 struct MMPostSystemDataRequest: MMHTTPPostRequest {
 	typealias ResponseType = MMHTTPSystemDataSyncResponse
 	var path: MMHTTPAPIPath { return .SystemData }
-<<<<<<< HEAD
 	var parameters: [String: Any]? {
 		return [MMAPIKeys.kInternalRegistrationId: internalUserId]
 	}
 	var body: [String: Any]? {
-=======
-	var parameters: [String: AnyObject]? {
-		return [MMAPIKeys.kInternalRegistrationId: internalUserId]
-	}
-	var body: [String: AnyObject]? {
->>>>>>> 2f916d1e
 		return systemData.dictionaryRepresentation
 	}
 	
