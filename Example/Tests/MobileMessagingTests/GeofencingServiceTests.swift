--- conflicted
+++ resolved
@@ -805,10 +805,6 @@
 			comps.day = 9
 			comps.hour = 12
 			comps.minute = 20
-<<<<<<< HEAD
-			comps.timeZone = TimeZone(secondsFromGMT: 3 * 60 * 60) // has expected timezone
-=======
->>>>>>> 498c6047
 			comps.calendar = Calendar(identifier: Calendar.Identifier.gregorian)
 			return comps.date!
 		}()
