//
//  MMMessage.swift
//
//  Created by Andrey K. on 15/07/16.
//
//

import Foundation
//import SwiftyJSON

@objc public enum MessageDeliveryMethod: Int16 {
	case undefined = 0, push, pull
}

@objc public enum MessageDirection: Int16 {
	case MT = 0, MO
}

public typealias APNSPayload = [NSObject: AnyObject]
public typealias StringKeyPayload = [String: AnyObject]

enum MMAPS {
	case SilentAPS([String: AnyObject])
	case NativeAPS([String: AnyObject])
	
	var badge: Int? {
		switch self {
		case .NativeAPS(let dict):
			return dict["badge"] as? Int
		case .SilentAPS(let dict):
			return dict["badge"] as? Int
		}
	}
	
	var sound: String? {
		switch self {
		case .NativeAPS(let dict):
			return dict["sound"] as? String
		case .SilentAPS(let dict):
			return dict["sound"] as? String
		}
	}
	
<<<<<<< HEAD
	public var hashValue: Int { return messageId.hashValue }
	let isSilent: Bool
	let messageId: String
	let originalPayload: [AnyHashable: Any]
	let customPayload: [AnyHashable: Any]?
	let aps: MMAPS
	let silentData: [AnyHashable: Any]?
	let geoRegions: [[String: Any]]?
	let interactionsData: [AnyHashable: Any]?
=======
>>>>>>> 2f916d1e
	var text: String? {
		switch self {
		case .NativeAPS(let dict):
			return dict["alert"]?["body"] as? String
		case .SilentAPS(let dict):
			return dict["alert"]?["body"] as? String
		}
	}
}

public class BaseMessage: NSObject {
	public let messageId: String
	public let direction: MessageDirection
	public let originalPayload: StringKeyPayload
	public let createdDate: NSDate
	
	class func makeMessage(coreDataMessage: Message) -> BaseMessage? {
		guard let direction = MessageDirection(rawValue: coreDataMessage.direction) else {
			return nil
		}
		switch direction {
		case .MO:
			return MOMessage(coreDataMessage: coreDataMessage)
		case .MT:
			return MTMessage(coreDataMessage: coreDataMessage)
		}
	}
	
	public init(messageId: String, direction: MessageDirection, originalPayload: StringKeyPayload, createdDate: NSDate) {
		self.messageId = messageId
		self.originalPayload = originalPayload
		self.direction = direction
		self.createdDate = createdDate
	}
	
	public override var hash: Int {
		return messageId.hash
	}
	
	public override func isEqual(object: AnyObject?) -> Bool {
		return self.hash == object?.hash
	}
}

/// Incapsulates all the attributes related to the remote notifications.
public class MTMessage: BaseMessage, MMMessageMetadata, JSONDecodable {
	
	/// Defines the origin of a message.
	///
	/// Message may be either pushed by APNS or pulled from the server.
	public private(set) var deliveryMethod: MessageDeliveryMethod
	
	/// Defines if a message is silent. Silent messages have neither text nor sound attributes.
	public let isSilent: Bool
	
	/// Custom message payload.
	///
	/// See also: [Custom message payload](https://github.com/infobip/mobile-messaging-sdk-ios/wiki/Custom-message-payload)
	public let customPayload: StringKeyPayload?
	
	/// Text of a message.
	public var text: String? {
		return aps.text
	}
	
	/// Sound of a message.
	public var sound: String? {
		return aps.sound
	}
	
	public var seenStatus: MMSeenStatus
	public var isDeliveryReportSent: Bool
	
	let aps: MMAPS
	let silentData: StringKeyPayload?
	
	convenience required public init?(json: JSON) {
		if let payload = json.dictionaryObject {
			self.init(payload: payload, createdDate: NSDate())
		} else {
			return nil
		}
		self.deliveryMethod = .pull
	}
	
<<<<<<< HEAD
	init?(payload: [AnyHashable: Any]) {
		guard let messageId = payload[MMAPIKeys.kMessageId] as? String else {
			return nil
		}
		guard let nativeAPS = payload[MMAPIKeys.kAps] as? [AnyHashable: Any] else {
			return nil
		}
		
		self.messageId = messageId
		self.isSilent = MMMessage.checkIfSilent(payload: payload)
		if (self.isSilent) {
			if let silentAPS = (payload[MMAPIKeys.kInternalData] as? [AnyHashable: Any])?[MMAPIKeys.kSilent] as? [AnyHashable: Any] {
				self.aps = MMAPS.SilentAPS(MMMessage.mergeApsWithSilentParameters(nativeAPS: nativeAPS, silentAPS: silentAPS))
=======
	convenience init?(coreDataMessage: Message) {
		self.init(payload: coreDataMessage.payload, createdDate: coreDataMessage.createdDate)
		self.seenStatus = MMSeenStatus(rawValue: coreDataMessage.seenStatusValue) ?? .NotSeen
		self.isDeliveryReportSent = coreDataMessage.isDeliveryReportSent
	}
	
	init?(payload: APNSPayload, createdDate: NSDate) {
		guard let payload = payload as? StringKeyPayload, let messageId = payload[MMAPIKeys.kMessageId] as? String, let nativeAPS = payload[MMAPIKeys.kAps] as? StringKeyPayload else {
			return nil
		}
		
		self.isSilent = MTMessage.isSilent(payload)
		if (self.isSilent) {
			if let silentAPS = payload[MMAPIKeys.kInternalData]?[MMAPIKeys.kSilent] as? StringKeyPayload {
				self.aps = MMAPS.SilentAPS(MTMessage.apsByMerging(nativeAPS: nativeAPS, withSilentAPS: silentAPS))
>>>>>>> 2f916d1e
			} else {
				self.aps = MMAPS.NativeAPS(nativeAPS)
			}
		} else {
			self.aps = MMAPS.NativeAPS(nativeAPS)
		}
<<<<<<< HEAD
		self.originalPayload = payload
		self.customPayload = payload[MMAPIKeys.kCustomPayload] as? [AnyHashable : Any]
		let internalData = payload[MMAPIKeys.kInternalData] as? [AnyHashable : Any]
		self.silentData = internalData?[MMAPIKeys.kSilent] as? [AnyHashable : Any]
		self.interactionsData = internalData?[MMAPIKeys.kInteractive] as? [AnyHashable : Any]
		self.geoRegions = internalData?[MMAPIKeys.kGeo] as? [[String : Any]]
	}
	
	static func checkIfSilent(payload: [AnyHashable: Any]?) -> Bool {
=======
		//TODO: refactor all these `as` by extending Dictionary.
		self.customPayload = payload[MMAPIKeys.kCustomPayload] as? StringKeyPayload
		self.silentData = payload[MMAPIKeys.kInternalData]?[MMAPIKeys.kSilent] as? StringKeyPayload
		self.deliveryMethod = .push
		self.seenStatus = .NotSeen
		self.isDeliveryReportSent = false
		super.init(messageId: messageId, direction: .MT, originalPayload: payload, createdDate: createdDate)
	}
	
	private static func isSilent(payload: [NSObject: AnyObject]?) -> Bool {
>>>>>>> 2f916d1e
		//if payload APNS originated:
		if ((payload?[MMAPIKeys.kInternalData] as? [AnyHashable: Any])?[MMAPIKeys.kSilent] as? [AnyHashable: Any]) != nil {
			return true
		}
		//if payload Server originated:
		return payload?[MMAPIKeys.kSilent] as? Bool ?? false
	}
	
<<<<<<< HEAD
	private static func mergeApsWithSilentParameters(nativeAPS: [AnyHashable: Any]?, silentAPS: [AnyHashable: Any]) -> [AnyHashable: Any] {
		var resultAps = [AnyHashable: Any]()
		var alert = [String: String]()
		resultAps += nativeAPS
=======
	private static func apsByMerging(nativeAPS nativeAPS: StringKeyPayload?, withSilentAPS silentAPS: StringKeyPayload) -> StringKeyPayload {
		var resultAps = nativeAPS ?? StringKeyPayload()
		var alert = StringKeyPayload()
>>>>>>> 2f916d1e
		
		if let body = silentAPS[MMAPIKeys.kBody] as? String {
			alert[MMAPIKeys.kBody] = body
		}
		if let title = silentAPS[MMAPIKeys.kTitle] as? String {
			alert[MMAPIKeys.kTitle] = title
		}
		
		resultAps[MMAPIKeys.kAlert] = alert
		
		if let sound = silentAPS[MMAPIKeys.kSound] as? String {
			resultAps[MMAPIKeys.kSound] = sound
		}
		return resultAps
	}
}

class MMMessageFactory {
	class func makeMessage(with payload: APNSPayload, createdDate: NSDate) -> MTMessage? {
		return MMGeoMessage.init(payload: payload, createdDate: createdDate) ?? MTMessage.init(payload: payload, createdDate: createdDate)
	}
	class func makeMessage(with json: JSON) -> MTMessage? {
		return MMGeoMessage.init(json: json) ?? MTMessage.init(json: json)
	}
}

@objc public enum MOMessageSentStatus : Int16 {
	case Undefined = -1
	case SentSuccessfully = 0
	case SentWithFailure = 1
}

@objc public protocol CustomPayloadSupportedTypes: AnyObject {}
extension NSString: CustomPayloadSupportedTypes {}
extension NSNull: CustomPayloadSupportedTypes {}

<<<<<<< HEAD
public class MOMessage: NSObject {
	public let destination: String?
	public let text: String
	public let customPayload: [String: CustomPayloadSupportedTypes]?
	public let messageId: String
	public let status: MOMessageSentStatus

	public init(destination: String?, text: String, customPayload: [String: CustomPayloadSupportedTypes]?) {
		self.messageId = NSUUID().uuidString
		self.destination = destination
		self.text = text
		self.customPayload = customPayload
		self.status = .Undefined
	}

	var dictRepresentation: [String: Any] {
		var result = [String: Any]()
		
		if let destination = destination {
			result[MMAPIKeys.kMODestination] = destination
		}
=======
protocol MOMessageAttributes {
	var destination: String? {get}
	var text: String {get}
	var customPayload: [String: CustomPayloadSupportedTypes]? {get}
	var messageId: String {get}
	var sentStatus: MOMessageSentStatus {get}
}

struct MOAttributes: MOMessageAttributes {
	let destination: String?
	let text: String
	let customPayload: [String: CustomPayloadSupportedTypes]?
	let messageId: String
	let sentStatus: MOMessageSentStatus
	
	var dictRepresentation: [String: AnyObject] {
		var result = [String: AnyObject]()
		result[MMAPIKeys.kMODestination] = destination
>>>>>>> 2f916d1e
		result[MMAPIKeys.kMOText] = text
		result[MMAPIKeys.kMOCustomPayload] = customPayload
		result[MMAPIKeys.kMOMessageId] = messageId
		result[MMAPIKeys.kMOMessageSentStatusCode] = NSNumber(short: sentStatus.rawValue)
		return result
	}
}

public class MOMessage: BaseMessage, MOMessageAttributes {
	public let destination: String?
	public let text: String
	public let customPayload: [String: CustomPayloadSupportedTypes]?
	public let sentStatus: MOMessageSentStatus
	
	public init(destination: String?, text: String, customPayload: [String: CustomPayloadSupportedTypes]?) {
		self.destination = destination
		self.sentStatus = .Undefined
		self.customPayload = customPayload
		self.text = text
		
		let mId = NSUUID().UUIDString
		let dict = MOAttributes(destination: destination, text: text, customPayload: customPayload, messageId: mId, sentStatus: .Undefined).dictRepresentation
		super.init(messageId: mId, direction: .MO, originalPayload: dict, createdDate: NSDate())
	}

	convenience init?(coreDataMessage: Message) {
		self.init(payload: coreDataMessage.payload)
	}
	
	convenience init?(json: JSON) {
		if let dictionary = json.dictionaryObject {
			self.init(payload: dictionary)
		} else {
			return nil
		}
	}

	init(messageId: String, destination: String?, text: String, customPayload: [String: CustomPayloadSupportedTypes]?) {
		self.destination = destination
		self.customPayload = customPayload
		self.sentStatus = .Undefined
		self.text = text
		
		let dict = MOAttributes(destination: destination, text: text, customPayload: customPayload, messageId: messageId, sentStatus: self.sentStatus).dictRepresentation
		super.init(messageId: messageId, direction: .MO, originalPayload: dict, createdDate: NSDate())
	}
	
<<<<<<< HEAD
	private init?(dictionary: [AnyHashable: Any]) {
		guard let messageId = dictionary[MMAPIKeys.kMOMessageId] as? String,
			let text = dictionary[MMAPIKeys.kMOText] as? String,
			let status = dictionary[MMAPIKeys.kMOMessageSentStatusCode] as? Int else
=======
	var dictRepresentation: [String: AnyObject] {
		return MOAttributes(destination: destination, text: text, customPayload: customPayload, messageId: messageId, sentStatus: sentStatus).dictRepresentation
	}
	
	init?(payload: [String: AnyObject]) {
		guard let messageId = payload[MMAPIKeys.kMOMessageId] as? String,
			let text = payload[MMAPIKeys.kMOText] as? String,
			let status = payload[MMAPIKeys.kMOMessageSentStatusCode] as? Int else
>>>>>>> 2f916d1e
		{
			return nil
		}
	
		self.destination = payload[MMAPIKeys.kMODestination] as? String
		self.sentStatus = MOMessageSentStatus(rawValue: Int16(status)) ?? MOMessageSentStatus.Undefined
		self.customPayload = payload[MMAPIKeys.kMOCustomPayload] as? [String: CustomPayloadSupportedTypes]
		self.text = text
		
		let dict = MOAttributes(destination: destination, text: text, customPayload: customPayload, messageId: messageId, sentStatus: self.sentStatus).dictRepresentation
		super.init(messageId: messageId, direction: .MO, originalPayload: dict, createdDate: NSDate())
	}
}<|MERGE_RESOLUTION|>--- conflicted
+++ resolved
@@ -16,12 +16,12 @@
 	case MT = 0, MO
 }
 
-public typealias APNSPayload = [NSObject: AnyObject]
-public typealias StringKeyPayload = [String: AnyObject]
+public typealias APNSPayload = [AnyHashable: Any]
+public typealias StringKeyPayload = [String: Any]
 
 enum MMAPS {
-	case SilentAPS([String: AnyObject])
-	case NativeAPS([String: AnyObject])
+	case SilentAPS([AnyHashable: Any])
+	case NativeAPS([AnyHashable: Any])
 	
 	var badge: Int? {
 		switch self {
@@ -41,18 +41,6 @@
 		}
 	}
 	
-<<<<<<< HEAD
-	public var hashValue: Int { return messageId.hashValue }
-	let isSilent: Bool
-	let messageId: String
-	let originalPayload: [AnyHashable: Any]
-	let customPayload: [AnyHashable: Any]?
-	let aps: MMAPS
-	let silentData: [AnyHashable: Any]?
-	let geoRegions: [[String: Any]]?
-	let interactionsData: [AnyHashable: Any]?
-=======
->>>>>>> 2f916d1e
 	var text: String? {
 		switch self {
 		case .NativeAPS(let dict):
@@ -138,21 +126,6 @@
 		self.deliveryMethod = .pull
 	}
 	
-<<<<<<< HEAD
-	init?(payload: [AnyHashable: Any]) {
-		guard let messageId = payload[MMAPIKeys.kMessageId] as? String else {
-			return nil
-		}
-		guard let nativeAPS = payload[MMAPIKeys.kAps] as? [AnyHashable: Any] else {
-			return nil
-		}
-		
-		self.messageId = messageId
-		self.isSilent = MMMessage.checkIfSilent(payload: payload)
-		if (self.isSilent) {
-			if let silentAPS = (payload[MMAPIKeys.kInternalData] as? [AnyHashable: Any])?[MMAPIKeys.kSilent] as? [AnyHashable: Any] {
-				self.aps = MMAPS.SilentAPS(MMMessage.mergeApsWithSilentParameters(nativeAPS: nativeAPS, silentAPS: silentAPS))
-=======
 	convenience init?(coreDataMessage: Message) {
 		self.init(payload: coreDataMessage.payload, createdDate: coreDataMessage.createdDate)
 		self.seenStatus = MMSeenStatus(rawValue: coreDataMessage.seenStatusValue) ?? .NotSeen
@@ -168,24 +141,13 @@
 		if (self.isSilent) {
 			if let silentAPS = payload[MMAPIKeys.kInternalData]?[MMAPIKeys.kSilent] as? StringKeyPayload {
 				self.aps = MMAPS.SilentAPS(MTMessage.apsByMerging(nativeAPS: nativeAPS, withSilentAPS: silentAPS))
->>>>>>> 2f916d1e
 			} else {
 				self.aps = MMAPS.NativeAPS(nativeAPS)
 			}
 		} else {
 			self.aps = MMAPS.NativeAPS(nativeAPS)
 		}
-<<<<<<< HEAD
-		self.originalPayload = payload
-		self.customPayload = payload[MMAPIKeys.kCustomPayload] as? [AnyHashable : Any]
-		let internalData = payload[MMAPIKeys.kInternalData] as? [AnyHashable : Any]
-		self.silentData = internalData?[MMAPIKeys.kSilent] as? [AnyHashable : Any]
-		self.interactionsData = internalData?[MMAPIKeys.kInteractive] as? [AnyHashable : Any]
-		self.geoRegions = internalData?[MMAPIKeys.kGeo] as? [[String : Any]]
-	}
-	
-	static func checkIfSilent(payload: [AnyHashable: Any]?) -> Bool {
-=======
+
 		//TODO: refactor all these `as` by extending Dictionary.
 		self.customPayload = payload[MMAPIKeys.kCustomPayload] as? StringKeyPayload
 		self.silentData = payload[MMAPIKeys.kInternalData]?[MMAPIKeys.kSilent] as? StringKeyPayload
@@ -196,7 +158,6 @@
 	}
 	
 	private static func isSilent(payload: [NSObject: AnyObject]?) -> Bool {
->>>>>>> 2f916d1e
 		//if payload APNS originated:
 		if ((payload?[MMAPIKeys.kInternalData] as? [AnyHashable: Any])?[MMAPIKeys.kSilent] as? [AnyHashable: Any]) != nil {
 			return true
@@ -205,16 +166,9 @@
 		return payload?[MMAPIKeys.kSilent] as? Bool ?? false
 	}
 	
-<<<<<<< HEAD
-	private static func mergeApsWithSilentParameters(nativeAPS: [AnyHashable: Any]?, silentAPS: [AnyHashable: Any]) -> [AnyHashable: Any] {
-		var resultAps = [AnyHashable: Any]()
-		var alert = [String: String]()
-		resultAps += nativeAPS
-=======
-	private static func apsByMerging(nativeAPS nativeAPS: StringKeyPayload?, withSilentAPS silentAPS: StringKeyPayload) -> StringKeyPayload {
+	private static func apsByMerging(nativeAPS: StringKeyPayload?, withSilentAPS silentAPS: StringKeyPayload) -> StringKeyPayload {
 		var resultAps = nativeAPS ?? StringKeyPayload()
 		var alert = StringKeyPayload()
->>>>>>> 2f916d1e
 		
 		if let body = silentAPS[MMAPIKeys.kBody] as? String {
 			alert[MMAPIKeys.kBody] = body
@@ -251,29 +205,6 @@
 extension NSString: CustomPayloadSupportedTypes {}
 extension NSNull: CustomPayloadSupportedTypes {}
 
-<<<<<<< HEAD
-public class MOMessage: NSObject {
-	public let destination: String?
-	public let text: String
-	public let customPayload: [String: CustomPayloadSupportedTypes]?
-	public let messageId: String
-	public let status: MOMessageSentStatus
-
-	public init(destination: String?, text: String, customPayload: [String: CustomPayloadSupportedTypes]?) {
-		self.messageId = NSUUID().uuidString
-		self.destination = destination
-		self.text = text
-		self.customPayload = customPayload
-		self.status = .Undefined
-	}
-
-	var dictRepresentation: [String: Any] {
-		var result = [String: Any]()
-		
-		if let destination = destination {
-			result[MMAPIKeys.kMODestination] = destination
-		}
-=======
 protocol MOMessageAttributes {
 	var destination: String? {get}
 	var text: String {get}
@@ -289,10 +220,9 @@
 	let messageId: String
 	let sentStatus: MOMessageSentStatus
 	
-	var dictRepresentation: [String: AnyObject] {
+	var dictRepresentation: [String: Any] {
 		var result = [String: AnyObject]()
 		result[MMAPIKeys.kMODestination] = destination
->>>>>>> 2f916d1e
 		result[MMAPIKeys.kMOText] = text
 		result[MMAPIKeys.kMOCustomPayload] = customPayload
 		result[MMAPIKeys.kMOMessageId] = messageId
@@ -340,21 +270,14 @@
 		super.init(messageId: messageId, direction: .MO, originalPayload: dict, createdDate: NSDate())
 	}
 	
-<<<<<<< HEAD
-	private init?(dictionary: [AnyHashable: Any]) {
-		guard let messageId = dictionary[MMAPIKeys.kMOMessageId] as? String,
-			let text = dictionary[MMAPIKeys.kMOText] as? String,
-			let status = dictionary[MMAPIKeys.kMOMessageSentStatusCode] as? Int else
-=======
 	var dictRepresentation: [String: AnyObject] {
 		return MOAttributes(destination: destination, text: text, customPayload: customPayload, messageId: messageId, sentStatus: sentStatus).dictRepresentation
 	}
 	
-	init?(payload: [String: AnyObject]) {
+	init?(payload: [String: Any]) {
 		guard let messageId = payload[MMAPIKeys.kMOMessageId] as? String,
 			let text = payload[MMAPIKeys.kMOText] as? String,
 			let status = payload[MMAPIKeys.kMOMessageSentStatusCode] as? Int else
->>>>>>> 2f916d1e
 		{
 			return nil
 		}
