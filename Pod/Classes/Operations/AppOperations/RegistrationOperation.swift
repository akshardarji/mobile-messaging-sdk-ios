--- conflicted
+++ resolved
@@ -74,13 +74,9 @@
         }
         
 		let request = MMPostRegistrationRequest(internalId: installationObject.internalUserId, deviceToken: deviceToken)
-<<<<<<< HEAD
-		self.remoteAPIQueue.performRequest(request) { result in
-			self.handleRegistrationResult(result: result)
-=======
+		
 		self.remoteAPIQueue.perform(request: request) { result in
 			self.handleRegistrationResult(result)
->>>>>>> 2f916d1e
 			self.finishWithError(result.error)
 		}
 	}
@@ -107,11 +103,7 @@
 		}
 	}
 	
-<<<<<<< HEAD
 	override func finished(_ errors: [NSError]) {
-=======
-	override func finished(errors: [NSError]) {
->>>>>>> 2f916d1e
 		if errors.isEmpty {
 			let systemDataSync = SystemDataSynchronizationOperation(сontext: self.context, remoteAPIQueue: remoteAPIQueue, finishBlock: { error in
 				self.finishBlock?(error)
