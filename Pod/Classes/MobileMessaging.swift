--- conflicted
+++ resolved
@@ -9,85 +9,19 @@
 import Foundation
 
 public final class MobileMessaging: NSObject {
-<<<<<<< HEAD
-	
-	//MARK: Public
-	public class func withApplicationCode(_ code: String, notificationType: UIUserNotificationType) -> MobileMessaging {
-=======
-
 	//MARK: Public
 
 	/// Fabric method for Mobile Messaging session.
 	/// - parameter userNotificationType: Preferable notification types that indicating how the app alerts the user when a  push notification arrives.
 	/// - parameter applicationCode: The application code of your Application from Push Portal website.
-	public class func withApplicationCode(code: String, notificationType: UIUserNotificationType) -> MobileMessaging {
->>>>>>> 2f916d1e
+	public class func withApplicationCode(_ code: String, notificationType: UIUserNotificationType) -> MobileMessaging {
 		sharedInstance = MobileMessaging(applicationCode: code, notificationType: notificationType)
 		return sharedInstance!
 	}
 	
-<<<<<<< HEAD
+	/// Fabric method for Mobile Messaging session.
+	/// - parameter backendBaseURL: Your backend server base URL, optional parameter. Default is http://oneapi.infobip.com.
 	public func withBackendBaseURL(_ urlString: String) -> MobileMessaging {
-		remoteAPIBaseURL = urlString
-		return self
-	}
-	
-	public func withGeofencingServiceDisabled(disabled: Bool) -> MobileMessaging {
-		MMGeofencingService.geoServiceEnabled = !disabled
-		return self
-	}
-	
-	/**
-	Starts a new Mobile Messaging session. This method should be called form AppDelegate's `application(_:didFinishLaunchingWithOptions:)` callback.
-	- remark: For now, Mobile Messaging SDK doesn't support badge. You should handle the badge counter by yourself.
-	- parameter userNotificationType: Preferable notification types that indicating how the app alerts the user when a  push notification arrives.
-	- parameter applicationCode: The application code of your Application from Push Portal website.
-	- parameter backendBaseURL: Your backend server base URL, optional parameter. Default is http://oneapi.infobip.com.
-	*/
-	public func start(_ completion: ((Void) -> Void)? = nil) {
-		MMLogDebug("Starting MobileMessaging service...")
-		
-		MobileMessaging.singletonQueue.executeAsync {
-			do {
-				var storage: MMCoreDataStorage?
-				switch self.storageType {
-				case .InMemory:
-					storage = try MMCoreDataStorage.newInMemoryStorage()
-				case .SQLite:
-					storage = try MMCoreDataStorage.SQLiteStorage()
-				}
-				if let storage = storage {
-					self.storage = storage
-					let installation = MMInstallation(storage: storage, baseURL: self.remoteAPIBaseURL, applicationCode: self.applicationCode)
-					self.currentInstallation = installation
-					let user = MMUser(installation: installation)
-					self.currentUser = user
-					let messageHandler = MMMessageHandler(storage: storage, baseURL: self.remoteAPIBaseURL, applicationCode: self.applicationCode)
-					self.messageHandler = messageHandler
-					self.appListener = MMApplicationListener(messageHandler: messageHandler, installation: installation, user: user)
-					
-					MMGeofencingService.sharedInstance.start()
-					
-					MMLogInfo("MobileMessaging SDK service successfully initialized.")
-				}
-			} catch {
-				MMLogError("Unable to initialize Core Data stack. MobileMessaging SDK service stopped because of the fatal error.")
-			}
-
-			if UIApplication.shared.isRegisteredForRemoteNotifications && self.currentInstallation?.deviceToken == nil {
-				MMLogDebug("The application is registered for remote notifications but MobileMessaging lacks of device token. Unregistering...")
-				UIApplication.shared.unregisterForRemoteNotifications()
-			}
-			
-			let categories = MMNotificationCategoryManager.categoriesToRegister()
-			UIApplication.shared.registerUserNotificationSettings(UIUserNotificationSettings(types: self.userNotificationType, categories: categories))
-			if UIApplication.shared.isRegisteredForRemoteNotifications == false {
-				MMLogDebug("Registering for remote notifications...")
-				UIApplication.shared.registerForRemoteNotifications()
-=======
-	/// Fabric method for Mobile Messaging session.
-	/// - parameter backendBaseURL: Your backend server base URL, optional parameter. Default is http://oneapi.infobip.com.
-	public func withBackendBaseURL(urlString: String) -> MobileMessaging {
 		self.remoteAPIBaseURL = urlString
 		return self
 	}
@@ -95,7 +29,7 @@
 	/// Fabric method for Mobile Messaging session.
 	/// Use this method to enable the Geofencing service.
 	public func withGeofencingService() -> MobileMessaging {
-		isGeoServiceEnabled = true
+		self.isGeoServiceEnabled = true
 		return self
 	}
 	
@@ -109,7 +43,7 @@
 	/// Fabric method for Mobile Messaging session.
 	/// It is possible to supply an implementation of Message Storage to the Mobile Messaging library during initialization. In this case the library will save all received Push messages to the supplied `messageStorage`. Library can also be initialized either without message storage or with the default message storage (see `withDefaultMessageStorage()` method).
 	/// - parameter messageStorage: a storage object, that implements the `MessageStorage` protocol
-	public func withMessageStorage(messageStorage: MessageStorage) -> MobileMessaging {
+	public func withMessageStorage(_ messageStorage: MessageStorage) -> MobileMessaging {
 		self.messageStorage = messageStorage
 		return self
 	}
@@ -118,7 +52,7 @@
 	///
 	/// This method should be called form AppDelegate's `application(_:didFinishLaunchingWithOptions:)` callback.
 	/// - remark: For now, Mobile Messaging SDK doesn't support Badge. You should handle the badge counter by yourself.
-	public func start(completion: (Void -> Void)? = nil) {
+	public func start(_ completion: (Void -> Void)? = nil) {
 		MMLogDebug("Starting MobileMessaging service...")
 		do {
 			var storage: MMCoreDataStorage?
@@ -145,7 +79,6 @@
 				}
 				
 				MMLogInfo("MobileMessaging SDK service successfully initialized.")
->>>>>>> 2f916d1e
 			}
 		} catch {
 			MMLogError("Unable to initialize Core Data stack. MobileMessaging SDK service stopped because of the fatal error.")
@@ -165,15 +98,8 @@
 		completion?()
 	}
 	
-<<<<<<< HEAD
-	/**
-	Stops current Mobile Messaging session.
-	*/
+	/// Stops the currently running Mobile Messaging session.
 	public class func stop(_ cleanUpData: Bool = false) {
-=======
-	/// Stops the currently running Mobile Messaging session.
-	public class func stop(cleanUpData: Bool = false) {
->>>>>>> 2f916d1e
 		if cleanUpData {
 			MobileMessaging.sharedInstance?.cleanUpAndStop()
 		} else {
@@ -181,34 +107,6 @@
 		}
 	}
 	
-<<<<<<< HEAD
-	/**
-	Logging utility is used for:
-	- setting up logging options and logging levels.
-	- obtaining a path to the logs file, in case the Logging utility is set up to log in file (logging options contains `.File` option).
-	*/
-	public static var loggingUtil = MMLoggingUtil()
-	
-	/**
-	//TODO: docs
-	*/
-	public static var geofencingService = MMGeofencingService.sharedInstance
-	
-	/**
-	This method handles a new APNs device token and updates user's registration on the server. This method should be called form AppDelegate's `application(_:didRegisterForRemoteNotificationsWithDeviceToken:)` callback.
-	- parameter token: A token that identifies a particular device to APNs.
-	*/
-	public class func didRegisterForRemoteNotificationsWithDeviceToken(_ token: Data) {
-		MobileMessaging.sharedInstance?.didRegisterForRemoteNotificationsWithDeviceToken(token)
-	}
-	
-	/**
-	This method handles incoming remote notifications and triggers sending procedure for delivery reports. The method should be called from AppDelegate's `application(_:didReceiveRemoteNotification:fetchCompletionHandler:)` callback.
-	- parameter userInfo: A dictionary that contains information related to the remote notification, potentially including a badge number for the app icon, an alert sound, an alert message to display to the user, a notification identifier, and custom data.
-	- parameter fetchCompletionHandler: A block to execute when the download operation is complete. The block is originally passed to AppDelegate's `application(_:didReceiveRemoteNotification:fetchCompletionHandler:)` callback as a `fetchCompletionHandler` parameter. Mobile Messaging will execute this block after sending notification's delivery report.
-	*/
-	public class func didReceiveRemoteNotification(_ userInfo: [AnyHashable : Any], fetchCompletionHandler completionHandler: @escaping (UIBackgroundFetchResult) -> Void) {
-=======
 	/// Logging utility is used for:
 	/// - setting up the logging options and logging levels.
 	/// - obtaining a path to the logs file in case the Logging utility is set up to log in file (logging options contains `.file` option).
@@ -225,7 +123,7 @@
 	///
 	/// This method should be called form AppDelegate's `application(_:didRegisterForRemoteNotificationsWithDeviceToken:)` callback.
 	/// - parameter token: A token that identifies a particular device to APNs.
-	public class func didRegisterForRemoteNotificationsWithDeviceToken(token: NSData) {
+	public class func didRegisterForRemoteNotificationsWithDeviceToken(_ token: Data) {
 		MobileMessaging.sharedInstance?.didRegisterForRemoteNotificationsWithDeviceToken(token)
 	}
 	
@@ -233,45 +131,16 @@
 	///
 	/// - parameter userInfo: A dictionary that contains information related to the remote notification, potentially including a badge number for the app icon, an alert sound, an alert message to display to the user, a notification identifier, and custom data.
 	/// - parameter fetchCompletionHandler: A block to execute when the download operation is complete. The block is originally passed to AppDelegate's `application(_:didReceiveRemoteNotification:fetchCompletionHandler:)` callback as a `fetchCompletionHandler` parameter. Mobile Messaging will execute this block after sending notification's delivery report.
-	public class func didReceiveRemoteNotification(userInfo: [NSObject : AnyObject], fetchCompletionHandler completionHandler: ((UIBackgroundFetchResult) -> Void)?) {
->>>>>>> 2f916d1e
+	public class func didReceiveRemoteNotification(_ userInfo: [AnyHashable : Any], fetchCompletionHandler completionHandler: @escaping (UIBackgroundFetchResult) -> Void) {
 		MobileMessaging.sharedInstance?.didReceiveRemoteNotification(userInfo, newMessageReceivedCallback: nil, completion: { result in
 			completionHandler(.newData)
 		})
-<<<<<<< HEAD
-
 		if UIApplication.shared.applicationState == .inactive {
-=======
-		
-		if UIApplication.sharedApplication().applicationState == .Inactive {
->>>>>>> 2f916d1e
 			notificationTapHandler?(userInfo)
 		}
 	}
 	
-<<<<<<< HEAD
-	/**
-	This method handles actions of interactive notification and triggers procedure for performing operations that are defined for this action. The method should be called from AppDelegate's `application(_:handleActionWithIdentifier:forRemoteNotification:withResponseInfo:completionHandler:)` and `application(_:handleActionWithIdentifier:forRemoteNotification:completionHandler:)` callbacks.
-	
-	- parameter identifier: The identifier associated with the action of interactive notification.
-	- parameter userInfo: A dictionary that contains information related to the remote notification, potentially including a badge number for the app icon, an alert sound, an alert message to display to the user, a notification identifier, and custom data.
-	- parameter responseInfo: The data dictionary sent by the action.
-	- parameter completionHandler: The block to execute when specified action performing finished. The block is originally passed to AppDelegate's `application(_:handleActionWithIdentifier:forRemoteNotification:withResponseInfo:completionHandler:)` and `application(_:handleActionWithIdentifier:forRemoteNotification:completionHandler:)` callbacks as a `completionHandler` parameter. Mobile Messaging will execute this block after performing all actions.
-    */
-	public class func handleActionWithIdentifier(_ identifier: String?, userInfo: [AnyHashable : Any], responseInfo: [AnyHashable : Any]?, completionHandler: ((Void) -> Void)?) {
-		guard let identifier = identifier else {
-			completionHandler?()
-			return
-		}
-		MMMessage.performAction(identifier: identifier, userInfo: userInfo, responseInfo: responseInfo, completionHandler: completionHandler)
-	}
-	
-	/**
-	Maintains attributes related to the current application installation such as APNs device token, badge number, etc.
-	*/
-=======
 	/// Maintains attributes related to the current application installation such as APNs device token, badge number, etc.
->>>>>>> 2f916d1e
 	public class var currentInstallation: MMInstallation? {
 		return MobileMessaging.sharedInstance?.currentInstallation
 	}
@@ -310,18 +179,11 @@
 	/// Default value is `false`.
 	public static var systemInfoSendingDisabled: Bool = false
 	
-<<<<<<< HEAD
-	/**
-	A block object to be executed when user opens the app by tapping on the notification alert. This block takes a single NSDictionary that contains information related to the notification, potentially including a badge number for the app icon, an alert sound, an alert message to display to the user, a notification identifier, and custom data.
-	*/
-	public static var notificationTapHandler: (([AnyHashable : Any]) -> Void)?
-
 	public static var userAgent = MMUserAgent()
 	
 //MARK: Internal
-=======
 	/// A block object to be executed when user opens the app by tapping on the notification alert. This block takes a single NSDictionary that contains information related to the notification, potentially including a badge number for the app icon, an alert sound, an alert message to display to the user, a notification identifier, and custom data.
-	public static var notificationTapHandler: (([NSObject : AnyObject]) -> Void)?
+	public static var notificationTapHandler: (([AnyHashable: Any]) -> Void)?
 	
 	/// An auxillary component provides the convinient access to the user agent data.
 	public static var userAgent = MMUserAgent()
@@ -332,18 +194,13 @@
 	public static var messageHandling: MessageHandling = MMDefaultMessageHandling()
 	
 	//MARK: Internal
->>>>>>> 2f916d1e
 	static var sharedInstance: MobileMessaging?
 	let userNotificationType: UIUserNotificationType
 	let applicationCode: String
 	
 	var	storageType: MMStorageType = .SQLite
 	var remoteAPIBaseURL: String = MMAPIValues.kProdBaseURLString
-<<<<<<< HEAD
-	var geofencingServiceDisabled: Bool = false
-=======
 	var isGeoServiceEnabled: Bool = false
->>>>>>> 2f916d1e
 	
 	func cleanUpAndStop() {
 		MMLogDebug("Cleaning up MobileMessaging service...")
@@ -377,15 +234,8 @@
 	
 	func didRegisterForRemoteNotificationsWithDeviceToken(_ token: Data, completion: ((NSError?) -> Void)? = nil) {
 		MMLogDebug("Application did register with device token \(token.mm_toHexString)")
-<<<<<<< HEAD
-		NotificationCenter.mm_postNotificationFromMainThread(name: MMNotificationDeviceTokenReceived, userInfo: [MMNotificationKeyDeviceToken: token.mm_toHexString])
-		MobileMessaging.singletonQueue.executeAsync {
-			self.currentInstallation?.updateDeviceToken(token: token, completion: completion)
-		}
-=======
 		NSNotificationCenter.mm_postNotificationFromMainThread(MMNotificationDeviceTokenReceived, userInfo: [MMNotificationKeyDeviceToken: token.mm_toHexString])
 		self.currentInstallation?.updateDeviceToken(token, completion: completion)
->>>>>>> 2f916d1e
 	}
 	
 	func setSeen(_ messageIds: [String], completion: ((MMSeenMessagesResult) -> Void)? = nil) {
@@ -399,54 +249,6 @@
 	}
 	
 	//MARK: Private
-<<<<<<< HEAD
-	private init(applicationCode: String, notificationType: UIUserNotificationType) {
-		self.applicationCode = applicationCode
-		self.userNotificationType = notificationType
-	}
-	
-	private static let singletonQueue: MMQueueObject = MMQueue.Serial.New.MobileMessagingSingletonQueue.queue
-	
-	private var valuesStorage = [AnyHashable: Any]()
-	
-	public override func setValue(_ value: Any?, forKey key: String) {
-		MobileMessaging.singletonQueue.executeAsync {
-			self.valuesStorage[key] = value
-		}
-	}
-	
-	public override func value(forKey key: String) -> Any? {
-		var result: Any?
-		MobileMessaging.singletonQueue.executeSync {
-			result = self.valuesStorage[key]
-		}
-		return result
-	}
-
-	private(set) var storage: MMCoreDataStorage? {
-		get { return self.value(forKey: "storage") as? MMCoreDataStorage }
-		set { self.setValue(newValue, forKey: "storage") }
-	}
-	
-	private(set) var currentInstallation: MMInstallation? {
-		get { return self.value(forKey: "currentInstallation") as? MMInstallation }
-		set { self.setValue(newValue, forKey: "currentInstallation") }
-	}
-	
-	private(set) var currentUser: MMUser? {
-		get { return self.value(forKey: "currentUser") as? MMUser }
-		set { self.setValue(newValue, forKey: "currentUser") }
-	}
-	
-	private(set) var appListener: MMApplicationListener? {
-		get { return self.value(forKey: "appListener") as? MMApplicationListener }
-		set { self.setValue(newValue, forKey: "appListener") }
-	}
-	
-	private(set) var messageHandler: MMMessageHandler? {
-		get { return self.value(forKey: "messageHandler") as? MMMessageHandler }
-		set { self.setValue(newValue, forKey: "messageHandler") }
-=======
 	private func startMessageStorage() {
 		self.messageStorage?.start()
 	}
@@ -465,7 +267,6 @@
 		didSet {
 			messageStorageAdapter = MMMessageStorageQueuedAdapter(adapteeStorage: messageStorage)
 		}
->>>>>>> 2f916d1e
 	}
 	private(set) var internalStorage: MMCoreDataStorage?
 	private(set) var currentInstallation: MMInstallation?
