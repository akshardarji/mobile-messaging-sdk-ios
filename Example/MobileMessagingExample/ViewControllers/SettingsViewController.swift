//
//  SettingsViewController.swift
//  MobileMessagingExample
//
//  Created by okoroleva on 28.04.16.
//

import UIKit
import MobileMessaging

class SettingsViewController : UIViewController, UITextFieldDelegate {
	static let kMSISDNValidationRegExp = "^[0-9]{4,17}$"
	
	@IBOutlet weak var msisdsTextField: UITextField!
	@IBOutlet weak var activityIndicator: UIActivityIndicatorView!
	@IBOutlet weak var sendMSISDNButton: UIButton!
	
	override func viewDidLoad() {
		super.viewDidLoad()
		msisdsTextField.delegate = self
		msisdsTextField.text = MobileMessaging.currentUser?.msisdn
	}
	
	//MARK: UITextFieldDelegate
	func textField(_ textField: UITextField, shouldChangeCharactersIn range: NSRange, replacementString string: String) -> Bool {
		let cs = CharacterSet.decimalDigits
		let nsString : NSString = (msisdsTextField.text ?? "") as NSString
		var string = nsString.replacingCharacters(in: range, with: string)
		string = string.components(separatedBy: cs.inverted).joined(separator: "")
		msisdsTextField.text = string
		
		return false
	}

	//MARK: Actions
	@IBAction func sendMSISDNButtonClicked(_ sender: UIButton) {
		guard let msisdn = msisdsTextField.text else {
			return
		}
		
		showActivityIndicator()
		
		do {
			try validateFormat(msisdn)
			
<<<<<<< HEAD
			MobileMessaging.currentUser?.saveMSISDN(msisdn: msisdn, completion: { (error) -> () in
				DispatchQueue.main.async {
=======
			MobileMessaging.currentUser?.save(msisdn: msisdn, completion: { (error) -> () in
				dispatch_async(dispatch_get_main_queue()) {
>>>>>>> 2f916d1e
					self.hideActivityIndicator {
						self.showResultAlert(error)
					}
				}
			})
			
		} catch let error as NSError {
			hideActivityIndicator {
				self.showResultAlert(error)
			}
		}
	}
	
	//MARK: Private
	fileprivate func validateFormat(_ msisdn : String) throws {
		let predicate = NSPredicate(format: "SELF MATCHES[cd] %@", SettingsViewController.kMSISDNValidationRegExp)
		predicate.evaluate(with: msisdn)
		if !predicate.evaluate(with: msisdn) {
			throw NSError(type: CustomErrorType.invalidMSISDNFormat)
		}
	}
	
	fileprivate func showActivityIndicator() {
		enableControls(false)
		activityIndicator.startAnimating()
		UIView.animate(withDuration: 0.1, delay: 0, options: [],
			animations: {
				self.setControlsAlpha(0.2)
			}) { (finished) -> Void in
				self.setControlsAlpha(0.2)
		}
	}
	
	fileprivate func hideActivityIndicator(_ completion: @escaping (Void) -> Void) {
		activityIndicator.stopAnimating()
		UIView.animate(withDuration: 0.3, delay: 0.2, options: .beginFromCurrentState,
			animations: {
				self.setControlsAlpha(1)
			}) { (finished) -> Void in
				if (finished) {
					self.setControlsAlpha(1)
					self.enableControls(true)
					completion()
				}
		}
	}
	
	fileprivate func enableControls(_ enabled: Bool) {
		msisdsTextField.isEnabled = enabled
		sendMSISDNButton.isEnabled = enabled
		tabBarController?.tabBar.isUserInteractionEnabled = enabled
	}
	
	fileprivate func setControlsAlpha(_ alpha: CGFloat) {
		msisdsTextField.alpha = alpha
		sendMSISDNButton.alpha = alpha
	}
	
	fileprivate func showResultAlert(_ error: NSError?) {
		let cancelAction = UIAlertAction(title: "OK", style: .cancel, handler: nil)
		let alert = UIAlertController(title: error == nil ? "Success" : "Error",
		                              message: error == nil ? "MSISDN was successfully sent" : "\(error!.localizedDescription)",
		                              preferredStyle: .alert)
		alert.addAction(cancelAction)
		present(alert, animated: true, completion: nil)

	}
}<|MERGE_RESOLUTION|>--- conflicted
+++ resolved
@@ -43,13 +43,8 @@
 		do {
 			try validateFormat(msisdn)
 			
-<<<<<<< HEAD
-			MobileMessaging.currentUser?.saveMSISDN(msisdn: msisdn, completion: { (error) -> () in
+			MobileMessaging.currentUser?.save(msisdn: msisdn, completion: { (error) -> () in
 				DispatchQueue.main.async {
-=======
-			MobileMessaging.currentUser?.save(msisdn: msisdn, completion: { (error) -> () in
-				dispatch_async(dispatch_get_main_queue()) {
->>>>>>> 2f916d1e
 					self.hideActivityIndicator {
 						self.showResultAlert(error)
 					}
